--- conflicted
+++ resolved
@@ -304,7 +304,7 @@
     public WavefrontReporter buildDirect(String server, String token) {
       WavefrontSender wavefrontSender = new WavefrontDirectSender(server, token);
       return new WavefrontReporter(registry, wavefrontSender, clock, prefix, source, pointTags, rateUnit,
-          durationUnit, filter, includeJvmMetrics);
+          durationUnit, filter, includeJvmMetrics, disabledMetricAttributes);
     }
 
     /**
@@ -348,17 +348,11 @@
                             TimeUnit rateUnit,
                             TimeUnit durationUnit,
                             MetricFilter filter,
-<<<<<<< HEAD
-                            boolean includeJvmMetrics) {
-    super(registry, "wavefront-reporter", filter, rateUnit, durationUnit);
-    this.wavefront = wavefrontSender;
-=======
                             boolean includeJvmMetrics,
                             Set<MetricAttribute> disabledMetricAttributes) {
     super(registry, "wavefront-reporter", filter, rateUnit, durationUnit, Executors.newSingleThreadScheduledExecutor(),
         true, disabledMetricAttributes == null ? Collections.emptySet() : disabledMetricAttributes);
-    this.wavefront = new Wavefront(proxyHostname, proxyPort);
->>>>>>> c8ad2158
+    this.wavefront = wavefrontSender;
     this.clock = clock;
     this.prefix = prefix;
     this.source = source;
@@ -386,9 +380,10 @@
                             TimeUnit rateUnit,
                             TimeUnit durationUnit,
                             MetricFilter filter,
-                            boolean includeJvmMetrics) {
+                            boolean includeJvmMetrics,
+                            Set<MetricAttribute> disabledMetricAttributes) {
     this(registry, new Wavefront(proxyHostname, proxyPort), clock, prefix, source, pointTags, rateUnit,
-        durationUnit, filter, includeJvmMetrics);
+        durationUnit, filter, includeJvmMetrics, disabledMetricAttributes);
   }
 
   @Override
