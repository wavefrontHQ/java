package com.wavefront.agent;

import com.google.common.base.Charsets;
import com.google.common.base.Joiner;
import com.google.common.base.Strings;
import com.google.common.base.Throwables;
import com.google.common.io.Files;
import com.google.gson.Gson;

import com.beust.jcommander.JCommander;
import com.beust.jcommander.Parameter;
import com.fasterxml.jackson.databind.JsonNode;
import com.wavefront.api.AgentAPI;
import com.wavefront.api.agent.AgentConfiguration;
import com.wavefront.common.Clock;
import com.wavefront.metrics.ExpectedAgentMetric;
import com.wavefront.metrics.JsonMetricsGenerator;
import com.yammer.metrics.Metrics;
import com.yammer.metrics.core.Gauge;

import org.apache.http.client.HttpClient;
import org.apache.http.client.config.RequestConfig;
import org.apache.http.impl.client.HttpClientBuilder;
import org.jboss.resteasy.client.jaxrs.ResteasyClient;
import org.jboss.resteasy.client.jaxrs.ResteasyClientBuilder;
import org.jboss.resteasy.client.jaxrs.ResteasyWebTarget;
import org.jboss.resteasy.client.jaxrs.engines.ApacheHttpClient4Engine;
import org.jboss.resteasy.plugins.providers.jackson.ResteasyJacksonProvider;
import org.jboss.resteasy.spi.ResteasyProviderFactory;

import java.io.File;
import java.io.FileInputStream;
import java.io.FileNotFoundException;
import java.io.FileReader;
import java.io.IOException;
import java.net.InetAddress;
import java.net.URI;
import java.net.UnknownHostException;
import java.util.ArrayList;
import java.util.List;
import java.util.Properties;
import java.util.ResourceBundle;
import java.util.UUID;
import java.util.concurrent.Executors;
import java.util.concurrent.ScheduledExecutorService;
import java.util.concurrent.ThreadFactory;
import java.util.concurrent.TimeUnit;
import java.util.concurrent.atomic.AtomicLong;
import java.util.logging.Level;
import java.util.logging.Logger;

/**
 * Agent that runs remotely on a server collecting metrics.
 *
 * @author Clement Pang (clement@wavefront.com)
 */
public abstract class AbstractAgent {

  protected static final Logger logger = Logger.getLogger("agent");

  private static final Gson GSON = new Gson();
  private static final int GRAPHITE_LISTENING_PORT = 2878;
  private static final int OPENTSDB_LISTENING_PORT = 4242;
<<<<<<< HEAD
  private static final int HTTP_JSON_LISTENING_PORT = 3878;
  private static final int WRITE_HTTP_JSON_LISTENING_PORT = 4878;
  private static final int PICKLE_PROTOCOL_LISTENING_PORT = 5878;
=======
>>>>>>> 214395a7

  @Parameter(names = {"-f", "--file"}, description =
      "Proxy configuration file")
  private String pushConfigFile = null;

  @Parameter(names = {"-c", "--config"}, description =
      "Local configuration file to use (overrides using the server to obtain a config file)")
  private String configFile = null;

  @Parameter(names = {"-p", "--prefix"}, description =
      "Prefix to prepend to all push metrics before reporting.")
  protected String prefix = null;

  @Parameter(names = {"-t", "--token"}, description =
      "Token to auto-register agent with an account")
  private String token = null;

  @Parameter(names = {"-l", "--loglevel"}, description =
      "Log level for push data (NONE/SUMMARY/DETAILED); NONE is default")
  protected String pushLogLevel = "NONE";

  @Parameter(names = {"-v", "--validationlevel"}, description =
      "Validation level for push data (NO_VALIDATION/NUMERIC_ONLY/TEXT_ONLY/ALL); NO_VALIDATION is default")
  protected String pushValidationLevel = "NUMERIC_ONLY";

  @Parameter(names = {"-h", "--host"}, description = "Server URL")
  protected String server = "http://localhost:8082/api/";

  @Parameter(names = {"--buffer"}, description = "File to use for buffering failed transmissions to Wavefront servers" +
      ". Defaults to buffer.")
  private String bufferFile = "buffer";

  @Parameter(names = {"--retryThreads"}, description = "Number of threads retrying failed transmissions. Defaults to " +
      "the number of processors (min. 4). Buffer files are maxed out at 2G each so increasing the number of retry " +
      "threads effectively governs the maximum amount of space the agent will use to buffer points locally")
  protected int retryThreads = Math.max(4, Runtime.getRuntime().availableProcessors());

  @Parameter(names = {"--flushThreads"}, description = "Number of threads that flush data to the server. Defaults to" +
      "the number of processors (min. 4). Setting this value too large will result in sending batches that are too " +
      "small to the server and wasting connections. This setting is per listening port.")
  protected int flushThreads = Math.max(4, Runtime.getRuntime().availableProcessors());

  @Parameter(names = {"--purgeBuffer"}, description = "Whether to purge the retry buffer on start-up. Defaults to " +
      "false.")
  private boolean purgeBuffer = false;

  @Parameter(names = {"--pushFlushInterval"}, description = "Milliseconds between flushes to . Defaults to 1000 ms")
  protected long pushFlushInterval = 1000;

  @Parameter(names = {"--pushFlushMaxPoints"}, description = "Maximum allowed points in a single push flush. Defaults" +
      " to 50,000")
  protected int pushFlushMaxPoints = 50000;

  @Parameter(names = {"--pushBlockedSamples"}, description = "Max number of blocked samples to print to log. Defaults" +
      " to 0.")
  protected int pushBlockedSamples = 0;

  @Parameter(names = {"--pushListenerPorts"}, description = "Comma-separated list of ports to listen on. Defaults to " +
      "2878.")
  protected String pushListenerPorts = "" + GRAPHITE_LISTENING_PORT;

  @Parameter(names = {"--graphitePorts"}, description = "Comma-separated list of ports to listen on for graphite " +
      "data. Defaults to empty list.")
  protected String graphitePorts = "";

  @Parameter(names = {"--graphiteFormat"}, description = "Comma-separated list of metric segments to extract and " +
      "reassemble as the hostname (1-based).")
  protected String graphiteFormat = "";

  @Parameter(names = {"--graphiteDelimiters"}, description = "Concatenated delimiters that should be replaced in the " +
      "extracted hostname with dots. Defaults to underscores (_).")
  protected String graphiteDelimiters = "_";

  @Parameter(names = {"--graphiteFieldsToRemove"}, description="Comma-separated list of metric segments to remove (1-based)")
  protected String graphiteFieldsToRemove;

  @Parameter(names = {"--httpJsonPorts"}, description = "Comma-separated list of ports to listen on for json metrics " +
      "data. Binds, by default, to none.")
  protected String httpJsonPorts = "";

  @Parameter(names = {"--writeHttpJsonPorts"}, description = "Comma-separated list of ports to listen on for json metrics from collectd write_http json format " +
<<<<<<< HEAD
      "data. Binds, by default, to " + WRITE_HTTP_JSON_LISTENING_PORT)
  protected String writeHttpJsonPorts;
=======
      "data. Binds, by default, to none.")
  protected String writeHttpJsonPorts = "";
>>>>>>> 214395a7

  @Parameter(names = {"--hostname"}, description = "Hostname for the agent. Defaults to FQDN of machine.")
  protected String hostname;

  @Parameter(names = {"--idFile"}, description = "File to read agent id from. Defaults to ~/.dshell/id")
  protected String idFile = null;

  @Parameter(names = {"--graphiteWhitelistRegex"}, description = "(DEPRECATED for whitelistRegex)", hidden = true)
  protected String graphiteWhitelistRegex;

  @Parameter(names = {"--graphiteBlacklistRegex"}, description = "(DEPRECATED for blacklistRegex)", hidden = true)
  protected String graphiteBlacklistRegex;

  @Parameter(names = {"--whitelistRegex"}, description = "Regex pattern (java.util.regex) that graphite input lines must match to be accepted")
  protected String whitelistRegex;

  @Parameter(names = {"--blacklistRegex"}, description = "Regex pattern (java.util.regex) that graphite input lines must NOT match to be accepted")
  protected String blacklistRegex;

  @Parameter(names = {"--opentsdbPorts"}, description = "Comma-separated list of ports to listen on for opentsdb " +
      "data. Defaults to: " + OPENTSDB_LISTENING_PORT)
  protected String opentsdbPorts = "" + OPENTSDB_LISTENING_PORT;

  @Parameter(names = {"--opentsdbWhitelistRegex"}, description = "Regex pattern (java.util.regex) that opentsdb input lines must match to be accepted")
  protected String opentsdbWhitelistRegex;

  @Parameter(names = {"--opentsdbBlacklistRegex"}, description = "Regex pattern (java.util.regex) that opentsdb input lines must NOT match to be accepted")
  protected String opentsdbBlacklistRegex;

  @Parameter(names = {"--picklePorts"}, description = "Comma-separated list of ports to listen on for pickle protocol " +
<<<<<<< HEAD
      "data. Defaults to: " + PICKLE_PROTOCOL_LISTENING_PORT)
=======
      "data. Defaults to none.")
>>>>>>> 214395a7
  protected String picklePorts;

  @Parameter(names = {"--splitPushWhenRateLimited"}, description = "Whether to split the push batch size when the push is rejected by Wavefront due to rate limit.  Default false.")
  protected boolean splitPushWhenRateLimited = false;

  @Parameter(names = {"--retryBackoffBaseSeconds"}, description = "For exponential backoff when retry threads are throttled, the base (a in a^b) in seconds.  Default 2.0")
  protected double retryBackoffBaseSeconds = 2.0;

  @Parameter(names = {"--customSourceTags"}, description = "Comma separated list of point tag keys that should be treated as the source in Wavefront in the absence of a tag named source or host")
  protected String customSourceTagsProperty = "fqdn";

  @Parameter(names = {"--ephemeral"}, description = "If true, this agent is removed from Wavefront after 24 hours of inactivity.")
  protected boolean ephemeral = false;

  @Parameter(description = "Unparsed parameters")
  protected List<String> unparsed_params;

  protected QueuedAgentService agentAPI;
  protected ResourceBundle props;
  protected final AtomicLong bufferSpaceLeft = new AtomicLong();
  protected List<String> customSourceTags = new ArrayList<String>();

  protected final boolean localAgent;
  protected final boolean pushAgent;

  /**
   * Executors for support tasks.
   */
  private final ScheduledExecutorService auxiliaryExecutor = Executors.newScheduledThreadPool(1);
  protected UUID agentId;
  private final Runnable updateConfiguration = new Runnable() {
    @Override
    public void run() {
      try {
        AgentConfiguration config = fetchConfig();
        if (config != null) {
          processConfiguration(config);
        }
      } finally {
        auxiliaryExecutor.schedule(this, 60, TimeUnit.SECONDS);
      }
    }
  };

  public AbstractAgent() {
    this(false, false);
  }

  public AbstractAgent(boolean localAgent, boolean pushAgent) {
    this.pushAgent = pushAgent;
    this.localAgent = localAgent;
    try {
      this.hostname = InetAddress.getLocalHost().getCanonicalHostName();
      Metrics.newGauge(ExpectedAgentMetric.BUFFER_BYTES_LEFT.metricName,
          new Gauge<Long>() {
            @Override
            public Long value() {
              return bufferSpaceLeft.get();
            }
          }
      );
    } catch (UnknownHostException e) {
      throw Throwables.propagate(e);
    }
  }

  protected abstract void startListeners();

  private void loadListenerConfigurationFile() throws IOException {
    // If they've specified a push configuration file, override the command line values
    if (pushConfigFile != null) {
      Properties prop = new Properties();
      try {
        prop.load(new FileInputStream(pushConfigFile));
        prefix = Strings.emptyToNull(prop.getProperty("prefix", prefix));
        pushLogLevel = prop.getProperty("pushLogLevel", pushLogLevel);
        pushValidationLevel = prop.getProperty("pushValidationLevel", pushValidationLevel);
        token = prop.getProperty("token", token);
        server = prop.getProperty("server", server);
        hostname = prop.getProperty("hostname", hostname);
        idFile = prop.getProperty("idFile", idFile);
        pushFlushInterval = Integer.parseInt(prop.getProperty("pushFlushInterval",
            String.valueOf(pushFlushInterval)));
        pushFlushMaxPoints = Integer.parseInt(prop.getProperty("pushFlushMaxPoints",
            String.valueOf(pushFlushMaxPoints)));
        pushBlockedSamples = Integer.parseInt(prop.getProperty("pushBlockedSamples",
            String.valueOf(pushBlockedSamples)));
        pushListenerPorts = prop.getProperty("pushListenerPorts", pushListenerPorts);
        retryThreads = Integer.parseInt(prop.getProperty("retryThreads", String.valueOf(retryThreads)));
        flushThreads = Integer.parseInt(prop.getProperty("flushThreads", String.valueOf(flushThreads)));
        httpJsonPorts = prop.getProperty("jsonListenerPorts", httpJsonPorts);
        writeHttpJsonPorts = prop.getProperty("writeHttpJsonListenerPorts", writeHttpJsonPorts);
        graphitePorts = prop.getProperty("graphitePorts", graphitePorts);
        graphiteFormat = prop.getProperty("graphiteFormat", graphiteFormat);
        graphiteFieldsToRemove = prop.getProperty("graphiteFieldsToRemove", graphiteFieldsToRemove);
        graphiteDelimiters = prop.getProperty("graphiteDelimiters", graphiteDelimiters);
        graphiteWhitelistRegex = prop.getProperty("graphiteWhitelistRegex", graphiteWhitelistRegex);
        graphiteBlacklistRegex = prop.getProperty("graphiteBlacklistRegex", graphiteBlacklistRegex);
        whitelistRegex = prop.getProperty("whitelistRegex", whitelistRegex);
        blacklistRegex = prop.getProperty("blacklistRegex", blacklistRegex);
        opentsdbPorts = prop.getProperty("opentsdbPorts", opentsdbPorts);
        opentsdbWhitelistRegex = prop.getProperty("opentsdbWhitelistRegex", opentsdbWhitelistRegex);
        opentsdbBlacklistRegex = prop.getProperty("opentsdbBlacklistRegex", opentsdbBlacklistRegex);
        splitPushWhenRateLimited = Boolean.parseBoolean(prop.getProperty("splitPushWhenRateLimited",
            String.valueOf(splitPushWhenRateLimited)));
        retryBackoffBaseSeconds = Double.parseDouble(prop.getProperty("retryBackoffBaseSeconds",
            String.valueOf(retryBackoffBaseSeconds)));
        customSourceTagsProperty = prop.getProperty("customSourceTags", customSourceTagsProperty);
<<<<<<< HEAD
=======
        ephemeral = Boolean.parseBoolean(prop.getProperty("ephemeral", String.valueOf(ephemeral)));
>>>>>>> 214395a7
        picklePorts = prop.getProperty("picklePorts", picklePorts);
        logger.warning("Loaded configuration file " + pushConfigFile);
      } catch (Throwable exception) {
        logger.severe("Could not load configuration file " + pushConfigFile);
        throw exception;
      }

      // Compatibility with deprecated fields
      if (whitelistRegex == null && graphiteWhitelistRegex != null) {
        whitelistRegex = graphiteWhitelistRegex;
      }

      if (blacklistRegex == null && graphiteBlacklistRegex != null) {
        blacklistRegex = graphiteBlacklistRegex;
      }

      PostPushDataTimedTask.setPointsPerBatch(pushFlushMaxPoints);
      QueuedAgentService.setSplitBatchSize(pushFlushMaxPoints);
      QueuedAgentService.setRetryBackoffBaseSeconds(retryBackoffBaseSeconds);
    }
  }

  /**
   * Entry-point for the application.
   *
   * @param args Command-line parameters passed on to JCommander to configure the daemon.
   */
  public void start(String[] args) throws IOException {
    try {
      logger.info("Arguments: " + Joiner.on(", ").join(args));
      new JCommander(this, args);
      if (unparsed_params != null) {
        logger.info("Unparsed arguments: " + Joiner.on(", ").join(unparsed_params));
      }

      /* ------------------------------------------------------------------------------------
       * Configuration Setup.
       * ------------------------------------------------------------------------------------ */

      // 1. Load the listener configuration, if it exists
      loadListenerConfigurationFile();

      // 2. Read or create the unique Id for the daemon running on this machine.
      readOrCreateDaemonId();

      // read build information.
      props = ResourceBundle.getBundle("build");

      // create List of custom tags from the configuration string
      String[] tags = customSourceTagsProperty.split(",");
      for (String tag : tags) {
        tag = tag.trim();
        if (!customSourceTags.contains(tag)) {
          customSourceTags.add(tag);
        } else {
          logger.warning("Custom source tag: " + tag + " was repeated. Check the customSourceTags property in wavefront.conf");
        }
      }

      // 3. Setup proxies.
      AgentAPI service = createAgentService();
      try {
        setupQueueing(service);
      } catch (IOException e) {
        logger.log(Level.SEVERE, "Cannot setup local file for queueing due to IO error", e);
        throw e;
      }

      // 4. Start the (push) listening endpoints
      startListeners();

      // 5. Poll or read the configuration file to use.
      AgentConfiguration config;
      if (configFile != null) {
        logger.info("Loading configuration file from: " + configFile);
        try {
          config = GSON.fromJson(new FileReader(configFile),
              AgentConfiguration.class);
        } catch (FileNotFoundException e) {
          throw new RuntimeException("Cannot read config file: " + configFile);
        }
        try {
          config.validate(localAgent);
        } catch (RuntimeException ex) {
          logger.log(Level.SEVERE, "cannot parse config file", ex);
          throw new RuntimeException("cannot parse config file", ex);
        }
        agentId = null;
      } else {
        config = fetchConfig();
        logger.info("scheduling regular configuration polls");
        auxiliaryExecutor.schedule(updateConfiguration, 10, TimeUnit.SECONDS);

        URI url = URI.create(server);
        if (url.getPath().endsWith("/api/")) {
          String configurationLogMessage = "TO CONFIGURE THIS PROXY AGENT, USE THIS KEY: " + agentId;
          logger.warning(Strings.repeat("*", configurationLogMessage.length()));
          logger.warning(configurationLogMessage);
          logger.warning(Strings.repeat("*", configurationLogMessage.length()));
        }
      }
      // 6. Setup work units and targets based on the configuration.
      if (config != null) {
        logger.info("initial configuration is available, setting up proxy agent");
        processConfiguration(config);
      }
      logger.info("setup complete");
    } catch (Throwable t) {
      logger.log(Level.SEVERE, "Aborting start-up", t);
      System.exit(1);
    }
  }

  /**
   * Create RESTeasy proxies for remote calls via HTTP.
   */
  protected AgentAPI createAgentService() {
    ResteasyProviderFactory factory = ResteasyProviderFactory.getInstance();
    factory.registerProvider(JsonNodeWriter.class);
    factory.registerProvider(ResteasyJacksonProvider.class);
    HttpClient httpClient = HttpClientBuilder.create().
        setMaxConnTotal(200).
        setMaxConnPerRoute(100).
        setDefaultRequestConfig(
            RequestConfig.custom().
                setContentCompressionEnabled(true).
                setRedirectsEnabled(true).
                setConnectTimeout(5000).
                setConnectionRequestTimeout(5000).
                setSocketTimeout(60000).build()).
        build();
    ResteasyClient client = new ResteasyClientBuilder().
        httpEngine(new ApacheHttpClient4Engine(httpClient, true)).
        providerFactory(factory).
        build();
    ResteasyWebTarget target = client.target(server);
    return target.proxy(AgentAPI.class);
  }

  private void setupQueueing(AgentAPI service) throws IOException {
    agentAPI = new QueuedAgentService(service, bufferFile, retryThreads,
        Executors.newScheduledThreadPool(retryThreads + 1, new ThreadFactory() {

          private AtomicLong counter = new AtomicLong();

          @Override
          public Thread newThread(Runnable r) {
            Thread toReturn = new Thread(r);
            toReturn.setName("submission worker: " + counter.getAndIncrement());
            return toReturn;
          }
        }), purgeBuffer, agentId, splitPushWhenRateLimited, pushLogLevel);
  }

  /**
   * Read or create the Daemon id for this machine. Reads from ~/.dshell/id.
   */
  private void readOrCreateDaemonId() {
    File agentIdFile;
    if (idFile != null) {
      agentIdFile = new File(idFile);
    } else {
      File userHome = new File(System.getProperty("user.home"));
      if (!userHome.exists() || !userHome.isDirectory()) {
        logger.severe("Cannot read from user.home, quitting");
        System.exit(1);
      }
      File configDirectory = new File(userHome, ".dshell");
      if (configDirectory.exists()) {
        if (!configDirectory.isDirectory()) {
          logger.severe(configDirectory + " must be a directory!");
          System.exit(1);
        }
      } else {
        if (!configDirectory.mkdir()) {
          logger.severe("Cannot create .dshell directory under " + userHome);
          System.exit(1);
        }
      }
      agentIdFile = new File(configDirectory, "id");
    }
    if (agentIdFile.exists()) {
      if (agentIdFile.isFile()) {
        try {
          agentId = UUID.fromString(Files.readFirstLine(agentIdFile, Charsets.UTF_8));
          logger.info("Proxy Agent Id read from file: " + agentId);
        } catch (IllegalArgumentException ex) {
          logger.severe("Cannot read proxy agent id from " + agentIdFile +
              ", content is malformed");
          System.exit(1);
        } catch (IOException e) {
          logger.log(Level.SEVERE, "Cannot read from " + agentIdFile, e);
          System.exit(1);
        }
      } else {
        logger.severe(agentIdFile + " is not a file!");
        System.exit(1);
      }
    } else {
      agentId = UUID.randomUUID();
      logger.info("Proxy Agent Id created: " + agentId);
      try {
        Files.write(agentId.toString(), agentIdFile, Charsets.UTF_8);
      } catch (IOException e) {
        logger.severe("Cannot write to " + agentIdFile);
        System.exit(1);
      }
    }
  }

  /**
   * Fetch configuration of the daemon from remote server.
   *
   * @return Fetched configuration. {@code null} if the configuration is invalid.
   */
  private AgentConfiguration fetchConfig() {
    AgentConfiguration newConfig;
    try {
      logger.info("fetching configuration from server at: " + server);
      File buffer = new File(bufferFile).getAbsoluteFile();
      try {
        while (buffer != null && buffer.getUsableSpace() == 0) {
          buffer = buffer.getParentFile();
        }
        if (buffer != null) {
          // the amount of space is limited by the number of retryThreads.
          bufferSpaceLeft.set(Math.min((long) Integer.MAX_VALUE * retryThreads, buffer.getUsableSpace()));
        }
      } catch (Throwable t) {
        logger.warning("cannot compute remaining space in buffer file partition: " + t);
      }

      JsonNode agentMetrics = JsonMetricsGenerator.generateJsonMetrics(Metrics.defaultRegistry(), true, true, true);
      newConfig = agentAPI.checkin(agentId, hostname, token, props.getString("build.version"),
          System.currentTimeMillis(), localAgent, agentMetrics, pushAgent, ephemeral);
    } catch (Exception ex) {
      logger.warning("cannot fetch proxy agent configuration from remote server: " + Throwables.getRootCause(ex));
      return null;
    }
    if (newConfig.currentTime != null) {
      Clock.set(newConfig.currentTime);
    }
    try {
      newConfig.validate(localAgent);
    } catch (Exception ex) {
      logger.log(Level.WARNING, "configuration file read from server is invalid", ex);
      try {
        agentAPI.agentError(agentId, "Configuration file is invalid: " + ex.toString());
      } catch (Exception e) {
        logger.log(Level.WARNING, "cannot report error to collector", e);
      }
      return null;
    }
    return newConfig;
  }

  /**
   * Actual agents can do additional configuration.
   *
   * @param config The configuration to process.
   */
  protected void processConfiguration(AgentConfiguration config) {
    try {
      agentAPI.agentConfigProcessed(agentId);
    } catch (RuntimeException e) {
      // cannot throw or else configuration update thread would die.
    }
  }
}<|MERGE_RESOLUTION|>--- conflicted
+++ resolved
@@ -61,12 +61,6 @@
   private static final Gson GSON = new Gson();
   private static final int GRAPHITE_LISTENING_PORT = 2878;
   private static final int OPENTSDB_LISTENING_PORT = 4242;
-<<<<<<< HEAD
-  private static final int HTTP_JSON_LISTENING_PORT = 3878;
-  private static final int WRITE_HTTP_JSON_LISTENING_PORT = 4878;
-  private static final int PICKLE_PROTOCOL_LISTENING_PORT = 5878;
-=======
->>>>>>> 214395a7
 
   @Parameter(names = {"-f", "--file"}, description =
       "Proxy configuration file")
@@ -148,13 +142,8 @@
   protected String httpJsonPorts = "";
 
   @Parameter(names = {"--writeHttpJsonPorts"}, description = "Comma-separated list of ports to listen on for json metrics from collectd write_http json format " +
-<<<<<<< HEAD
-      "data. Binds, by default, to " + WRITE_HTTP_JSON_LISTENING_PORT)
-  protected String writeHttpJsonPorts;
-=======
       "data. Binds, by default, to none.")
   protected String writeHttpJsonPorts = "";
->>>>>>> 214395a7
 
   @Parameter(names = {"--hostname"}, description = "Hostname for the agent. Defaults to FQDN of machine.")
   protected String hostname;
@@ -185,11 +174,7 @@
   protected String opentsdbBlacklistRegex;
 
   @Parameter(names = {"--picklePorts"}, description = "Comma-separated list of ports to listen on for pickle protocol " +
-<<<<<<< HEAD
-      "data. Defaults to: " + PICKLE_PROTOCOL_LISTENING_PORT)
-=======
       "data. Defaults to none.")
->>>>>>> 214395a7
   protected String picklePorts;
 
   @Parameter(names = {"--splitPushWhenRateLimited"}, description = "Whether to split the push batch size when the push is rejected by Wavefront due to rate limit.  Default false.")
@@ -298,10 +283,7 @@
         retryBackoffBaseSeconds = Double.parseDouble(prop.getProperty("retryBackoffBaseSeconds",
             String.valueOf(retryBackoffBaseSeconds)));
         customSourceTagsProperty = prop.getProperty("customSourceTags", customSourceTagsProperty);
-<<<<<<< HEAD
-=======
         ephemeral = Boolean.parseBoolean(prop.getProperty("ephemeral", String.valueOf(ephemeral)));
->>>>>>> 214395a7
         picklePorts = prop.getProperty("picklePorts", picklePorts);
         logger.warning("Loaded configuration file " + pushConfigFile);
       } catch (Throwable exception) {
