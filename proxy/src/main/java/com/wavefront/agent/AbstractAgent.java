package com.wavefront.agent;

import com.google.common.base.Charsets;
import com.google.common.base.Joiner;
import com.google.common.base.Splitter;
import com.google.common.base.Strings;
import com.google.common.base.Throwables;
import com.google.common.collect.Iterables;
import com.google.common.io.Files;
import com.google.common.util.concurrent.RecyclableRateLimiter;
import com.google.gson.Gson;

import com.beust.jcommander.JCommander;
import com.beust.jcommander.Parameter;
import com.fasterxml.jackson.databind.JsonNode;
import com.fasterxml.jackson.databind.ObjectMapper;
import com.fasterxml.jackson.dataformat.yaml.YAMLFactory;
import com.wavefront.agent.config.LogsIngestionConfig;
import com.wavefront.agent.preprocessor.AgentPreprocessorConfiguration;
import com.wavefront.agent.preprocessor.PointLineBlacklistRegexFilter;
import com.wavefront.agent.preprocessor.PointLineWhitelistRegexFilter;
import com.wavefront.api.AgentAPI;
import com.wavefront.api.agent.AgentConfiguration;
import com.wavefront.api.agent.Constants;
import com.wavefront.common.Clock;
import com.wavefront.common.TaggedMetricName;
import com.wavefront.metrics.ExpectedAgentMetric;
import com.wavefront.metrics.JsonMetricsGenerator;
import com.yammer.metrics.Metrics;
import com.yammer.metrics.core.Counter;
import com.yammer.metrics.core.Gauge;

import org.apache.commons.lang.StringUtils;
import org.apache.http.client.HttpClient;
import org.apache.http.client.config.RequestConfig;
import org.apache.http.config.SocketConfig;
import org.apache.http.conn.ssl.SSLConnectionSocketFactory;
import org.apache.http.impl.client.HttpClientBuilder;
import org.jboss.resteasy.client.jaxrs.ClientHttpEngine;
import org.jboss.resteasy.client.jaxrs.ResteasyClient;
import org.jboss.resteasy.client.jaxrs.ResteasyClientBuilder;
import org.jboss.resteasy.client.jaxrs.ResteasyWebTarget;
import org.jboss.resteasy.client.jaxrs.engines.ApacheHttpClient4Engine;
import org.jboss.resteasy.client.jaxrs.internal.ClientInvocation;
import org.jboss.resteasy.plugins.providers.jackson.ResteasyJacksonProvider;
import org.jboss.resteasy.spi.ResteasyProviderFactory;

import java.io.File;
import java.io.FileInputStream;
import java.io.FileNotFoundException;
import java.io.FileReader;
import java.io.IOException;
import java.lang.management.ManagementFactory;
import java.lang.management.MemoryNotificationInfo;
import java.lang.management.MemoryPoolMXBean;
import java.lang.management.MemoryType;
import java.net.Authenticator;
import java.net.ConnectException;
import java.net.HttpURLConnection;
import java.net.Inet4Address;
import java.net.InetAddress;
import java.net.NetworkInterface;
import java.net.PasswordAuthentication;
import java.net.SocketException;
import java.net.SocketTimeoutException;
import java.net.UnknownHostException;
import java.util.ArrayList;
import java.util.Enumeration;
import java.util.List;
import java.util.Map;
import java.util.Properties;
import java.util.ResourceBundle;
import java.util.Timer;
import java.util.TimerTask;
import java.util.UUID;
import java.util.concurrent.Executors;
import java.util.concurrent.ScheduledExecutorService;
import java.util.concurrent.ThreadFactory;
import java.util.concurrent.TimeUnit;
import java.util.concurrent.atomic.AtomicLong;
import java.util.logging.Level;
import java.util.logging.Logger;

import javax.annotation.Nullable;
import javax.management.NotificationEmitter;
import javax.net.ssl.HttpsURLConnection;
import javax.ws.rs.ClientErrorException;
import javax.ws.rs.NotAuthorizedException;
import javax.ws.rs.ProcessingException;

/**
 * Agent that runs remotely on a server collecting metrics.
 *
 * @author Clement Pang (clement@wavefront.com)
 */
public abstract class AbstractAgent {

  protected static final Logger logger = Logger.getLogger("agent");
  protected final Counter activeListeners = Metrics.newCounter(ExpectedAgentMetric.ACTIVE_LISTENERS.metricName);

  private static final Gson GSON = new Gson();
  private static final int GRAPHITE_LISTENING_PORT = 2878;

  private static final int OPENTSDB_LISTENING_PORT = 4242;

  @Parameter(names = {"-f", "--file"}, description =
      "Proxy configuration file")
  private String pushConfigFile = null;

  @Parameter(names = {"-c", "--config"}, description =
      "Local configuration file to use (overrides using the server to obtain a config file)")
  private String configFile = null;

  @Parameter(names = {"-p", "--prefix"}, description =
      "Prefix to prepend to all push metrics before reporting.")
  protected String prefix = null;

  @Parameter(names = {"-t", "--token"}, description =
      "Token to auto-register agent with an account")
  private String token = null;

  @Parameter(names = {"-l", "--loglevel"}, description =
      "Log level for push data (NONE/SUMMARY/DETAILED); NONE is default")
  protected String pushLogLevel = "NONE";

  @Parameter(names = {"-v", "--validationlevel"}, description =
      "Validation level for push data (NO_VALIDATION/NUMERIC_ONLY/TEXT_ONLY/ALL); NO_VALIDATION is default")
  protected String pushValidationLevel = "NUMERIC_ONLY";

  @Parameter(names = {"-h", "--host"}, description = "Server URL")
  protected String server = "http://localhost:8080/api/";

  @Parameter(names = {"--buffer"}, description = "File to use for buffering failed transmissions to Wavefront servers" +
      ". Defaults to buffer.")
  private String bufferFile = "buffer";

  @Parameter(names = {"--retryThreads"}, description = "Number of threads retrying failed transmissions. Defaults to " +
      "the number of processors (min. 4). Buffer files are maxed out at 2G each so increasing the number of retry " +
      "threads effectively governs the maximum amount of space the agent will use to buffer points locally")
  protected int retryThreads = Math.min(16, Math.max(4, Runtime.getRuntime().availableProcessors()));

  @Parameter(names = {"--flushThreads"}, description = "Number of threads that flush data to the server. Defaults to" +
      "the number of processors (min. 4). Setting this value too large will result in sending batches that are too " +
      "small to the server and wasting connections. This setting is per listening port.")
  protected int flushThreads = Math.min(16, Math.max(4, Runtime.getRuntime().availableProcessors()));

  @Parameter(names = {"--purgeBuffer"}, description = "Whether to purge the retry buffer on start-up. Defaults to " +
      "false.")
  private boolean purgeBuffer = false;

  @Parameter(names = {"--pushFlushInterval"}, description = "Milliseconds between flushes to . Defaults to 1000 ms")
  protected long pushFlushInterval = 1000;

  @Parameter(names = {"--pushFlushMaxPoints"}, description = "Maximum allowed points in a single push flush. Defaults" +
      " to 50,000")
  protected int pushFlushMaxPoints = 50000;

  @Parameter(names = {"--pushRateLimit"}, description = "Limit the outgoing point rate at the proxy. Default: " +
      "do not throttle.")
  protected int pushRateLimit = -1;

  @Parameter(names = {"--pushMemoryBufferLimit"}, description = "Max number of points that can stay in memory buffers" +
      " before spooling to disk. Defaults to 16 * pushFlushMaxPoints, minimum size: pushFlushMaxPoints. Setting this " +
      " value lower than default reduces memory usage but will force the proxy to spool to disk more frequently if " +
      " you have points arriving at the proxy in short bursts")
  protected int pushMemoryBufferLimit = 16 * pushFlushMaxPoints;

  @Parameter(names = {"--pushBlockedSamples"}, description = "Max number of blocked samples to print to log. Defaults" +
      " to 0.")
  protected int pushBlockedSamples = 0;

  @Parameter(names = {"--pushListenerPorts"}, description = "Comma-separated list of ports to listen on. Defaults to " +
      "2878.")
  protected String pushListenerPorts = "" + GRAPHITE_LISTENING_PORT;

  @Parameter(
      names = {"--histogramStateDirectory"},
      description = "Directory for persistent agent state, must be writable.")
  protected String histogramStateDirectory = "/var/tmp";

  @Parameter(
      names = {"--histogramAccumulatorResolveInterval"},
      description = "Interval to write-back accumulation changes to disk in millis.")
  protected long histogramAccumulatorResolveInterval = 100;

  @Parameter(
      names = {"--histogramMinutesListenerPorts"},
      description = "Comma-separated list of ports to listen on. Defaults to none.")
  protected String histogramMinsListenerPorts = "";

  @Parameter(
      names = {"--histogramMinuteAccumulators"},
      description = "Number of accumulators per minute port")
  protected int histogramMinuteAccumulators = Runtime.getRuntime().availableProcessors();

  @Parameter(
      names = {"--histogramMinuteFlushSecs"},
      description = "Number of seconds to keep a minute granularity accumulator open for new samples.")
  protected int histogramMinuteFlushSecs = 70;

  @Parameter(
      names = {"--histogramHoursListenerPorts"},
      description = "Comma-separated list of ports to listen on. Defaults to none.")
  protected String histogramHoursListenerPorts = "";

  @Parameter(
      names = {"--histogramHourAccumulators"},
      description = "Number of accumulators per hour port")
  protected int histogramHourAccumulators = Runtime.getRuntime().availableProcessors();

  @Parameter(
      names = {"--histogramHourFlushSecs"},
      description = "Number of seconds to keep an hour granularity accumulator open for new samples.")
  protected int histogramHourFlushSecs = 4200;

  @Parameter(
      names = {"--histogramDaysListenerPorts"},
      description = "Comma-separated list of ports to listen on. Defaults to none.")
  protected String histogramDaysListenerPorts = "";

  @Parameter(
      names = {"--histogramDayAccumulators"},
      description = "Number of accumulators per day port")
  protected int histogramDayAccumulators = Runtime.getRuntime().availableProcessors();

  @Parameter(
      names = {"--histogramDayFlushSecs"},
      description = "Number of seconds to keep a day granularity accumulator open for new samples.")
  protected int histogramDayFlushSecs = 18000;

  @Parameter(
      names = {"--histogramDistListenerPorts"},
      description = "Comma-separated list of ports to listen on. Defaults to none.")
  protected String histogramDistListenerPorts = "";

  @Parameter(
      names = {"--histogramDistAccumulators"},
      description = "Number of accumulators per distribution port")
  protected int histogramDistAccumulators = Runtime.getRuntime().availableProcessors();

  @Parameter(
      names = {"--histogramDistFlushSecs"},
      description = "Number of seconds to keep a new distribution bin open for new samples.")
  protected int histogramDistFlushSecs = 70;

  @Parameter(
      names = {"--histogramAccumulatorSize"},
      description = "Expected upper bound of concurrent accumulations, ~ #timeseries * #parallel reporting bins")
  protected long histogramAccumulatorSize = 100000L;

  @Parameter(
      names = {"--avgHistogramKeyBytes"},
      description = "Average number of bytes in a [UTF-8] encoded histogram key. Generally corresponds to a metric, " +
          "source and tags concatenation.")
  protected int avgHistogramKeyBytes = 50;

  @Parameter(
      names = {"--avgHistogramDigestBytes"},
      description = "Average number of bytes in a encoded histogram.")
  protected int avgHistogramDigestBytes = 500;

  @Parameter(
      names = {"--persistMessages"},
      description = "Whether histogram samples or distributions should be persisted to disk")
  protected boolean persistMessages = true;

  @Parameter(
      names = {"--persistAccumulator"},
      description = "Whether the accumulator should persist to disk")
  protected boolean persistAccumulator = true;

  @Parameter(
      names = {"--histogramCompression"},
      description = "Controls allowable number of centroids per histogram. Must be in [20;1000]")
  protected short histogramCompression = 100;

  @Parameter(names = {"--graphitePorts"}, description = "Comma-separated list of ports to listen on for graphite " +
      "data. Defaults to empty list.")
  protected String graphitePorts = "";

  @Parameter(names = {"--graphiteFormat"}, description = "Comma-separated list of metric segments to extract and " +
      "reassemble as the hostname (1-based).")
  protected String graphiteFormat = "";

  @Parameter(names = {"--graphiteDelimiters"}, description = "Concatenated delimiters that should be replaced in the " +
      "extracted hostname with dots. Defaults to underscores (_).")
  protected String graphiteDelimiters = "_";

  @Parameter(names = {"--graphiteFieldsToRemove"}, description = "Comma-separated list of metric segments to remove (1-based)")
  protected String graphiteFieldsToRemove;

  @Parameter(names = {"--httpJsonPorts"}, description = "Comma-separated list of ports to listen on for json metrics " +
      "data. Binds, by default, to none.")
  protected String httpJsonPorts = "";

  @Parameter(names = {"--writeHttpJsonPorts"}, description = "Comma-separated list of ports to listen on for json metrics from collectd write_http json format " +
      "data. Binds, by default, to none.")
  protected String writeHttpJsonPorts = "";

  @Parameter(names = {"--filebeatPort"}, description = "Port on which to listen for filebeat data.")
  protected Integer filebeatPort = 0;

  @Parameter(names = {"--rawLogsPort"}, description = "Port on which to listen for raw logs data.")
  protected Integer rawLogsPort = 0;

  @Parameter(names = {"--hostname"}, description = "Hostname for the agent. Defaults to FQDN of machine.")
  protected String hostname;

  @Parameter(names = {"--idFile"}, description = "File to read agent id from. Defaults to ~/.dshell/id")
  protected String idFile = null;

  @Parameter(names = {"--graphiteWhitelistRegex"}, description = "(DEPRECATED for whitelistRegex)", hidden = true)
  protected String graphiteWhitelistRegex;

  @Parameter(names = {"--graphiteBlacklistRegex"}, description = "(DEPRECATED for blacklistRegex)", hidden = true)
  protected String graphiteBlacklistRegex;

  @Parameter(names = {"--whitelistRegex"}, description = "Regex pattern (java.util.regex) that graphite input lines must match to be accepted")
  protected String whitelistRegex;

  @Parameter(names = {"--blacklistRegex"}, description = "Regex pattern (java.util.regex) that graphite input lines must NOT match to be accepted")
  protected String blacklistRegex;

  @Parameter(names = {"--opentsdbPorts"}, description = "Comma-separated list of ports to listen on for opentsdb data. " +
      "Binds, by default, to none.")
  protected String opentsdbPorts = "";

  @Parameter(names = {"--opentsdbWhitelistRegex"}, description = "Regex pattern (java.util.regex) that opentsdb input lines must match to be accepted")
  protected String opentsdbWhitelistRegex;

  @Parameter(names = {"--opentsdbBlacklistRegex"}, description = "Regex pattern (java.util.regex) that opentsdb input lines must NOT match to be accepted")
  protected String opentsdbBlacklistRegex;

  @Parameter(names = {"--picklePorts"}, description = "Comma-separated list of ports to listen on for pickle protocol " +
      "data. Defaults to none.")
  protected String picklePorts;

  @Parameter(names = {"--splitPushWhenRateLimited"}, description = "Whether to split the push batch size when the push is rejected by Wavefront due to rate limit.  Default false.")
  protected boolean splitPushWhenRateLimited = false;

  @Parameter(names = {"--retryBackoffBaseSeconds"}, description = "For exponential backoff when retry threads are throttled, the base (a in a^b) in seconds.  Default 2.0")
  protected double retryBackoffBaseSeconds = 2.0;

  @Parameter(names = {"--customSourceTags"}, description = "Comma separated list of point tag keys that should be treated as the source in Wavefront in the absence of a tag named source or host")
  protected String customSourceTagsProperty = "fqdn";

  @Parameter(names = {"--agentMetricsPointTags"}, description = "Additional point tags and their respective values to be included into internal agent's metrics (comma-separated list, ex: dc=west,env=prod)")
  protected String agentMetricsPointTags = null;

  @Parameter(names = {"--ephemeral"}, description = "If true, this agent is removed from Wavefront after 24 hours of inactivity.")
  protected boolean ephemeral = false;

  @Parameter(names = {"--disableRdnsLookup"}, description = "When receiving Wavefront-formatted data without source/host specified, use remote IP address as source instead of trying to resolve the DNS name. Default false.")
  protected boolean disableRdnsLookup = false;

  @Parameter(names = {"--javaNetConnection"}, description = "If true, use JRE's own http client when making connections instead of Apache HTTP Client")
  protected boolean javaNetConnection = false;

  @Parameter(names = {"--soLingerTime"}, description = "If provided, enables SO_LINGER with the specified linger time in seconds (default: SO_LINGER disabled)")
  protected int soLingerTime = -1;

  @Parameter(names = {"--proxyHost"}, description = "Proxy host for routing traffic through a http proxy")
  protected String proxyHost = null;

  @Parameter(names = {"--proxyPort"}, description = "Proxy port for routing traffic through a http proxy")
  protected int proxyPort = 0;

  @Parameter(names = {"--proxyUser"}, description = "If proxy authentication is necessary, this is the username that will be passed along")
  protected String proxyUser = null;

  @Parameter(names = {"--proxyPassword"}, description = "If proxy authentication is necessary, this is the password that will be passed along")
  protected String proxyPassword = null;

  @Parameter(names = {"--httpUserAgent"}, description = "Override User-Agent in request headers")
  protected String httpUserAgent = null;

  @Parameter(names = {"--httpConnectTimeout"}, description = "Connect timeout in milliseconds (default: 5000)")
  protected int httpConnectTimeout = 5000;

  @Parameter(names = {"--httpRequestTimeout"}, description = "Request timeout in milliseconds (default: 20000)")
  protected int httpRequestTimeout = 20000;

  @Parameter(names = {"--preprocessorConfigFile"}, description = "Optional YAML file with additional configuration options for filtering and pre-processing points")
  protected String preprocessorConfigFile = null;

  @Parameter(names = {"--dataBackfillCutoffHours"}, description = "The cut-off point for what is considered a valid timestamp for back-dated points. Default is 8760 (1 year)")
  protected int dataBackfillCutoffHours = 8760;

  @Parameter(names = {"--logsIngestionConfigFile"}, description = "Location of logs ingestions config yaml file.")
  protected String logsIngestionConfigFile = null;

  @Parameter(description = "Unparsed parameters")
  protected List<String> unparsed_params;

  protected QueuedAgentService agentAPI;
  protected ResourceBundle props;
  protected final AtomicLong bufferSpaceLeft = new AtomicLong();
  protected List<String> customSourceTags = new ArrayList<>();
  protected final List<PostPushDataTimedTask> managedTasks = new ArrayList<>();
  protected final AgentPreprocessorConfiguration preprocessors = new AgentPreprocessorConfiguration();
  protected RecyclableRateLimiter pushRateLimiter = null;
  protected final MemoryPoolMXBean tenuredGenPool = getTenuredGenPool();
  protected JsonNode agentMetrics;
  protected long agentMetricsCaptureTs;

  protected final ScheduledExecutorService histogramExecutor =
      Executors.newScheduledThreadPool(Runtime.getRuntime().availableProcessors());

  protected final boolean localAgent;
  protected final boolean pushAgent;

  /**
   * Executors for support tasks.
   */
  private final ScheduledExecutorService auxiliaryExecutor = Executors.newScheduledThreadPool(1);
  private final ScheduledExecutorService agentMetricsExecutor = Executors.newScheduledThreadPool(1);
  protected UUID agentId;
<<<<<<< HEAD
  private final Runnable updateConfiguration = () -> {
    AgentConfiguration config = fetchConfig();
    if (config != null) {
      processConfiguration(config);
    }
  };

  private final Runnable updateAgentMetrics = () -> {
    @Nullable Map<String, String> pointTags = null;
    try {
      // calculate disk space available for queueing
      long maxAvailableSpace = 0;
      try {
        File bufferDirectory = new File(bufferFile).getAbsoluteFile();
        while (bufferDirectory != null && bufferDirectory.getUsableSpace() == 0) {
          bufferDirectory = bufferDirectory.getParentFile();
        }
        for (int i = 0; i < retryThreads; i++) {
          File buffer = new File(bufferFile + "." + i);
          if (buffer.exists()) {
            maxAvailableSpace += Integer.MAX_VALUE - buffer.length(); // 2GB max file size minus size used
          }
        }
        if (bufferDirectory != null) {
          // lesser of: available disk space or available buffer space
          bufferSpaceLeft.set(Math.min(maxAvailableSpace, bufferDirectory.getUsableSpace()));
        }
      } catch (Throwable t) {
        logger.warning("cannot compute remaining space in buffer file partition: " + t);
=======
  private final Runnable updateConfiguration = new Runnable() {
    @Override
    public void run() {
      long startTime = System.currentTimeMillis();
      boolean isRetry = false;
      boolean doShutDown = false;
      try {
        AgentConfiguration config = fetchConfig();
        if (config != null) {
          processConfiguration(config);
          doShutDown = config.getShutOffAgents();
        } else {
          isRetry = true;
        }
      } finally {
        if (doShutDown) {
          logger.warning("Shutting down: Server side flag indicating agent has to shut down.");
          shutdown();
        } else {
          // schedule the next run in 1 minute, compensated for the time taken to check in. if failed, retry in 500ms
          long nextRun = isRetry ? 500 : Math.max(5000, 60000 - (System.currentTimeMillis() - startTime));
          auxiliaryExecutor.schedule(this, nextRun, TimeUnit.MILLISECONDS);
        }
>>>>>>> dc41c1c7
      }

      if (agentMetricsPointTags != null) {
        pointTags = Splitter.on(",").withKeyValueSeparator("=").split(agentMetricsPointTags);
      }
      synchronized (agentMetricsExecutor) {
        agentMetricsCaptureTs = System.currentTimeMillis();
        agentMetrics = JsonMetricsGenerator.generateJsonMetrics(Metrics.defaultRegistry(),
            true, true, true, pointTags);
      }
    } catch (Exception ex) {
      logger.log(Level.SEVERE, "Could not generate agent metrics", ex);
    }
  };

  public AbstractAgent() {
    this(false, false);
  }

  public AbstractAgent(boolean localAgent, boolean pushAgent) {
    this.pushAgent = pushAgent;
    this.localAgent = localAgent;
    this.hostname = getLocalHostName();
    Metrics.newGauge(ExpectedAgentMetric.BUFFER_BYTES_LEFT.metricName,
        new Gauge<Long>() {
          @Override
          public Long value() {
            return bufferSpaceLeft.get();
          }
        }
    );
  }

  protected abstract void startListeners();

  protected abstract void stopListeners();

  private void initPreprocessors() throws IOException {
    // convert blacklist/whitelist fields to filters for full backwards compatibility
    // blacklistRegex and whitelistRegex are applied to pushListenerPorts, graphitePorts and picklePorts
    if (whitelistRegex != null || blacklistRegex != null) {
      String allPorts = StringUtils.join(new String[]{
          pushListenerPorts == null ? "" : pushListenerPorts,
          graphitePorts == null ? "" : graphitePorts,
          picklePorts == null ? "" : picklePorts
      }, ",");
      Iterable<String> ports = Splitter.on(",").omitEmptyStrings().trimResults().split(allPorts);
      for (String strPort : ports) {
        if (blacklistRegex != null) {
          preprocessors.forPort(strPort).forPointLine().addFilter(
              new PointLineBlacklistRegexFilter(blacklistRegex,
                  Metrics.newCounter(new TaggedMetricName("validationRegex", "points-rejected", "port", strPort))
              ));
        }
        if (whitelistRegex != null) {
          preprocessors.forPort(strPort).forPointLine().addFilter(
              new PointLineWhitelistRegexFilter(whitelistRegex,
                  Metrics.newCounter(new TaggedMetricName("validationRegex", "points-rejected", "port", strPort))
              ));
        }
      }
    }

    // opentsdbBlacklistRegex and opentsdbWhitelistRegex are applied to opentsdbPorts only
    if (opentsdbPorts != null && (opentsdbWhitelistRegex != null || opentsdbBlacklistRegex != null)) {
      Iterable<String> ports = Splitter.on(",").omitEmptyStrings().trimResults().split(opentsdbPorts);
      for (String strPort : ports) {
        if (opentsdbBlacklistRegex != null) {
          preprocessors.forPort(strPort).forPointLine().addFilter(
              new PointLineBlacklistRegexFilter(opentsdbBlacklistRegex,
                  Metrics.newCounter(new TaggedMetricName("validationRegex", "points-rejected", "port", strPort))
              ));
        }
        if (opentsdbWhitelistRegex != null) {
          preprocessors.forPort(strPort).forPointLine().addFilter(
              new PointLineWhitelistRegexFilter(opentsdbWhitelistRegex,
                  Metrics.newCounter(new TaggedMetricName("validationRegex", "points-rejected", "port", strPort))
              ));
        }
      }
    }

    if (preprocessorConfigFile != null) {
      FileInputStream stream = new FileInputStream(preprocessorConfigFile);
      preprocessors.loadFromStream(stream);
      logger.info("Preprocessor configuration loaded from " + preprocessorConfigFile);
    }
  }

  // Returns null on any exception, and logs the exception.
  protected LogsIngestionConfig loadLogsIngestionConfig() {
    try {
      if (logsIngestionConfigFile == null) {
        return null;
      }
      ObjectMapper objectMapper = new ObjectMapper(new YAMLFactory());
      return objectMapper.readValue(new File(logsIngestionConfigFile), LogsIngestionConfig.class);
    } catch (Exception e) {
      logger.log(Level.SEVERE, "Could not load logs ingestion config", e);
      return null;
    }
  }



  private void loadListenerConfigurationFile() throws IOException {
    // If they've specified a push configuration file, override the command line values
    if (pushConfigFile != null) {
      Properties prop = new Properties();
      try {
        prop.load(new FileInputStream(pushConfigFile));
        prefix = Strings.emptyToNull(prop.getProperty("prefix", prefix));
        pushLogLevel = prop.getProperty("pushLogLevel", pushLogLevel);
        pushValidationLevel = prop.getProperty("pushValidationLevel", pushValidationLevel);
        token = prop.getProperty("token", token);
        server = prop.getProperty("server", server);
        hostname = prop.getProperty("hostname", hostname);
        idFile = prop.getProperty("idFile", idFile);
        pushFlushInterval = Integer.parseInt(prop.getProperty("pushFlushInterval",
            String.valueOf(pushFlushInterval)).trim());
        pushFlushMaxPoints = Integer.parseInt(prop.getProperty("pushFlushMaxPoints",
            String.valueOf(pushFlushMaxPoints)).trim());
        pushRateLimit = Integer.parseInt(prop.getProperty("pushRateLimit", String.valueOf(pushRateLimit)).trim());
        pushBlockedSamples = Integer.parseInt(prop.getProperty("pushBlockedSamples",
            String.valueOf(pushBlockedSamples)).trim());
        pushListenerPorts = prop.getProperty("pushListenerPorts", pushListenerPorts);
        histogramStateDirectory = prop.getProperty("histogramStateDirectory", histogramStateDirectory);
        histogramAccumulatorResolveInterval = Long.parseLong(prop.getProperty(
            "histogramAccumulatorResolveInterval",
            String.valueOf(histogramAccumulatorResolveInterval)).trim());
        histogramMinsListenerPorts = prop.getProperty("histogramMinsListenerPorts", histogramMinsListenerPorts);
        histogramMinuteAccumulators = Integer.parseInt(prop.getProperty(
            "histogramMinuteAccumulators",
            String.valueOf(histogramMinuteAccumulators)).trim());
        histogramMinuteFlushSecs = Integer.parseInt(prop.getProperty(
            "histogramMinuteFlushSecs",
            String.valueOf(histogramMinuteFlushSecs)).trim());
        histogramHoursListenerPorts = prop.getProperty("histogramHoursListenerPorts", histogramHoursListenerPorts);
        histogramHourAccumulators = Integer.parseInt(prop.getProperty(
            "histogramHourAccumulators",
            String.valueOf(histogramHourAccumulators)).trim());
        histogramHourFlushSecs = Integer.parseInt(prop.getProperty(
            "histogramHourFlushSecs",
            String.valueOf(histogramHourFlushSecs)).trim());
        histogramDaysListenerPorts = prop.getProperty("histogramDaysListenerPorts", histogramDaysListenerPorts);
        histogramDayAccumulators = Integer.parseInt(prop.getProperty(
            "histogramDayAccumulators",
            String.valueOf(histogramDayAccumulators)).trim());
        histogramDayFlushSecs = Integer.parseInt(prop.getProperty(
            "histogramDayFlushSecs",
            String.valueOf(histogramDayFlushSecs)).trim());
        histogramDistListenerPorts = prop.getProperty("histogramDistListenerPorts", histogramDistListenerPorts);
        histogramDistAccumulators = Integer.parseInt(prop.getProperty(
            "histogramDistAccumulators",
            String.valueOf(histogramDistAccumulators)).trim());
        histogramDistFlushSecs = Integer.parseInt(prop.getProperty(
            "histogramDistFlushSecs",
            String.valueOf(histogramDistFlushSecs)).trim());
        histogramAccumulatorSize = Long.parseLong(prop.getProperty(
            "histogramAccumulatorSize",
            String.valueOf(histogramAccumulatorSize)).trim());
        avgHistogramKeyBytes = Integer.parseInt(prop.getProperty(
            "avgHistogramKeyBytes",
            String.valueOf(avgHistogramKeyBytes)).trim());
        avgHistogramDigestBytes = Integer.parseInt(prop.getProperty(
            "avgHistogramDigestBytes",
            String.valueOf(avgHistogramDigestBytes)).trim());
        histogramCompression = Short.parseShort(prop.getProperty(
            "histogramCompression",
            String.valueOf(histogramCompression)).trim());
        persistAccumulator =
            Boolean.parseBoolean(prop.getProperty("persistAccumulator", String.valueOf(persistAccumulator)).trim());
        persistMessages =
            Boolean.parseBoolean(prop.getProperty("persistMessages", String.valueOf(persistMessages)).trim());

        retryThreads = Integer.parseInt(prop.getProperty("retryThreads", String.valueOf(retryThreads)).trim());
        flushThreads = Integer.parseInt(prop.getProperty("flushThreads", String.valueOf(flushThreads)).trim());
        httpJsonPorts = prop.getProperty("jsonListenerPorts", httpJsonPorts);
        writeHttpJsonPorts = prop.getProperty("writeHttpJsonListenerPorts", writeHttpJsonPorts);
        graphitePorts = prop.getProperty("graphitePorts", graphitePorts);
        graphiteFormat = prop.getProperty("graphiteFormat", graphiteFormat);
        graphiteFieldsToRemove = prop.getProperty("graphiteFieldsToRemove", graphiteFieldsToRemove);
        graphiteDelimiters = prop.getProperty("graphiteDelimiters", graphiteDelimiters);
        graphiteWhitelistRegex = prop.getProperty("graphiteWhitelistRegex", graphiteWhitelistRegex);
        graphiteBlacklistRegex = prop.getProperty("graphiteBlacklistRegex", graphiteBlacklistRegex);
        whitelistRegex = prop.getProperty("whitelistRegex", whitelistRegex);
        blacklistRegex = prop.getProperty("blacklistRegex", blacklistRegex);
        opentsdbPorts = prop.getProperty("opentsdbPorts", opentsdbPorts);
        opentsdbWhitelistRegex = prop.getProperty("opentsdbWhitelistRegex", opentsdbWhitelistRegex);
        opentsdbBlacklistRegex = prop.getProperty("opentsdbBlacklistRegex", opentsdbBlacklistRegex);
        proxyHost = prop.getProperty("proxyHost", proxyHost);
        proxyPort = Integer.parseInt(prop.getProperty("proxyPort", String.valueOf(proxyPort)).trim());
        proxyPassword = prop.getProperty("proxyPassword", proxyPassword);
        proxyUser = prop.getProperty("proxyUser", proxyUser);
        httpUserAgent = prop.getProperty("httpUserAgent", httpUserAgent);
        httpConnectTimeout = Integer.parseInt(prop.getProperty(
            "httpConnectTimeout",
            String.valueOf(httpConnectTimeout)).trim());
        httpRequestTimeout = Integer.parseInt(prop.getProperty(
            "httpRequestTimeout",
            String.valueOf(httpRequestTimeout)).trim());
        javaNetConnection = Boolean.valueOf(prop.getProperty(
            "javaNetConnection",
            String.valueOf(javaNetConnection)).trim());
        soLingerTime = Integer.parseInt(prop.getProperty("soLingerTime", String.valueOf(soLingerTime)).trim());
        splitPushWhenRateLimited = Boolean.parseBoolean(prop.getProperty("splitPushWhenRateLimited",
            String.valueOf(splitPushWhenRateLimited)).trim());
        retryBackoffBaseSeconds = Double.parseDouble(prop.getProperty("retryBackoffBaseSeconds",
            String.valueOf(retryBackoffBaseSeconds)).trim());
        customSourceTagsProperty = prop.getProperty("customSourceTags", customSourceTagsProperty);
        agentMetricsPointTags = prop.getProperty("agentMetricsPointTags", agentMetricsPointTags);
        ephemeral = Boolean.parseBoolean(prop.getProperty("ephemeral", String.valueOf(ephemeral)).trim());
        disableRdnsLookup = Boolean.parseBoolean(prop.getProperty("disableRdnsLookup",
            String.valueOf(disableRdnsLookup)).trim());
        picklePorts = prop.getProperty("picklePorts", picklePorts);
        bufferFile = prop.getProperty("buffer", bufferFile);
        preprocessorConfigFile = prop.getProperty("preprocessorConfigFile", preprocessorConfigFile);
        dataBackfillCutoffHours = Integer.parseInt(prop.getProperty("dataBackfillCutoffHours",
            String.valueOf(dataBackfillCutoffHours)).trim());
        filebeatPort = Integer.parseInt(prop.getProperty("filebeatPort", String.valueOf(filebeatPort)).trim());
        rawLogsPort = Integer.parseInt(prop.getProperty("rawLogsPort", String.valueOf(rawLogsPort)).trim());
        logsIngestionConfigFile = prop.getProperty("logsIngestionConfigFile", logsIngestionConfigFile);

        /*
          default value for pushMemoryBufferLimit is 16 * pushFlushMaxPoints, but no more than 25% of available heap
          memory. 25% is chosen heuristically as a safe number for scenarios with limited system resources (4 CPU cores
          or less, heap size less than 4GB) to prevent OOM. this is a conservative estimate, budgeting 200 characters
          (400 bytes) per per point line. Also, it shouldn't be less than 1 batch size (pushFlushMaxPoints).
         */
        int listeningPorts = Iterables.size(Splitter.on(",").omitEmptyStrings().trimResults().split(pushListenerPorts));
        long calculatedMemoryBufferLimit = Math.max(Math.min(16 * pushFlushMaxPoints,
            Runtime.getRuntime().maxMemory() / listeningPorts / 4 / flushThreads / 400), pushFlushMaxPoints);
        logger.fine("Calculated pushMemoryBufferLimit: " + calculatedMemoryBufferLimit);
        pushMemoryBufferLimit = Integer.parseInt(prop.getProperty("pushMemoryBufferLimit",
            String.valueOf(calculatedMemoryBufferLimit)).trim());
        logger.fine("Configured pushMemoryBufferLimit: " + pushMemoryBufferLimit);

        logger.warning("Loaded configuration file " + pushConfigFile);
      } catch (Throwable exception) {
        logger.severe("Could not load configuration file " + pushConfigFile);
        throw exception;
      }

      // Compatibility with deprecated fields
      if (whitelistRegex == null && graphiteWhitelistRegex != null) {
        whitelistRegex = graphiteWhitelistRegex;
      }

      if (blacklistRegex == null && graphiteBlacklistRegex != null) {
        blacklistRegex = graphiteBlacklistRegex;
      }

      initPreprocessors();

      if (pushRateLimit > 0) {
        pushRateLimiter = RecyclableRateLimiter.create(pushRateLimit, 60);
      }
      PostPushDataTimedTask.setPointsPerBatch(pushFlushMaxPoints);
      PostPushDataTimedTask.setMemoryBufferLimit(pushMemoryBufferLimit);
      QueuedAgentService.setSplitBatchSize(pushFlushMaxPoints);
      QueuedAgentService.setRetryBackoffBaseSeconds(retryBackoffBaseSeconds);

      // for backwards compatibility - if pushLogLevel is defined in the config file, change log level programmatically
      Level level = null;
      switch (pushLogLevel) {
        case "NONE":
          level = Level.WARNING;
          break;
        case "SUMMARY":
          level = Level.INFO;
          break;
        case "DETAILED":
          level = Level.FINE;
          break;
      }
      if (level != null) {
        Logger.getLogger("agent").setLevel(level);
        Logger.getLogger(PostPushDataTimedTask.class.getCanonicalName()).setLevel(level);
        Logger.getLogger(QueuedAgentService.class.getCanonicalName()).setLevel(level);
      }
    }
  }

  /**
   * Entry-point for the application.
   *
   * @param args Command-line parameters passed on to JCommander to configure the daemon.
   */
  public void start(String[] args) throws IOException {
    try {
      // read build information and print version.
      props = ResourceBundle.getBundle("build");
      logger.info("Starting proxy version " + props.getString("build.version"));

      logger.info("Arguments: " + Joiner.on(", ").join(args));
      new JCommander(this, args);
      if (unparsed_params != null) {
        logger.info("Unparsed arguments: " + Joiner.on(", ").join(unparsed_params));
      }

      /* ------------------------------------------------------------------------------------
       * Configuration Setup.
       * ------------------------------------------------------------------------------------ */

      // 1. Load the listener configurations.
      loadListenerConfigurationFile();
      loadLogsIngestionConfig();

      // 2. Read or create the unique Id for the daemon running on this machine.
      readOrCreateDaemonId();

      if (proxyHost != null) {
        System.setProperty("http.proxyHost", proxyHost);
        System.setProperty("https.proxyHost", proxyHost);
        System.setProperty("http.proxyPort", String.valueOf(proxyPort));
        System.setProperty("https.proxyPort", String.valueOf(proxyPort));
      }
      if (proxyUser != null && proxyPassword != null) {
        Authenticator.setDefault(
            new Authenticator() {
              @Override
              public PasswordAuthentication getPasswordAuthentication() {
                if (getRequestorType() == RequestorType.PROXY) {
                  return new PasswordAuthentication(proxyUser, proxyPassword.toCharArray());
                } else {
                  return null;
                }
              }
            }
        );
      }

      // create List of custom tags from the configuration string
      String[] tags = customSourceTagsProperty.split(",");
      for (String tag : tags) {
        tag = tag.trim();
        if (!customSourceTags.contains(tag)) {
          customSourceTags.add(tag);
        } else {
          logger.warning("Custom source tag: " + tag + " was repeated. Check the customSourceTags property in " +
              "wavefront.conf");
        }
      }

      // 3. Setup proxies.
      AgentAPI service = createAgentService();
      try {
        setupQueueing(service);
      } catch (IOException e) {
        logger.log(Level.SEVERE, "Cannot setup local file for queueing due to IO error", e);
        throw e;
      }

      // 4. Start the (push) listening endpoints
      startListeners();

      // set up OoM memory guard
      setupMemoryGuard();

      new Timer().schedule(
          new TimerTask() {
            @Override
            public void run() {
              try {
                // exit if no active listeners
                if (activeListeners.count() == 0) {
                  logger.severe("**** All listener threads failed to start - there is already a running instance " +
                      "listening on configured ports, or no listening ports configured!");
                  logger.severe("Aborting start-up");
                  System.exit(1);
                }

                // 5. Poll or read the configuration file to use.
                AgentConfiguration config;
                if (configFile != null) {
                  logger.info("Loading configuration file from: " + configFile);
                  try {
                    config = GSON.fromJson(new FileReader(configFile),
                        AgentConfiguration.class);
                  } catch (FileNotFoundException e) {
                    throw new RuntimeException("Cannot read config file: " + configFile);
                  }
                  try {
                    config.validate(localAgent);
                  } catch (RuntimeException ex) {
                    logger.log(Level.SEVERE, "cannot parse config file", ex);
                    throw new RuntimeException("cannot parse config file", ex);
                  }
                  agentId = null;
                } else {
                  updateAgentMetrics.run();
                  config = fetchConfig();
                  logger.info("scheduling regular configuration polls");
                  agentMetricsExecutor.scheduleAtFixedRate(updateAgentMetrics, 10, 60, TimeUnit.SECONDS);
                  auxiliaryExecutor.scheduleWithFixedDelay(updateConfiguration, 0, 1, TimeUnit.SECONDS);
                }
                // 6. Setup work units and targets based on the configuration.
                if (config != null) {
                  logger.info("initial configuration is available, setting up proxy agent");
                  processConfiguration(config);
                }
                logger.info("setup complete");
              } catch (Throwable t) {
                logger.log(Level.SEVERE, "Aborting start-up", t);
                System.exit(1);
              }
            }
          },
          5000
      );
    } catch (Throwable t) {
      logger.log(Level.SEVERE, "Aborting start-up", t);
      System.exit(1);
    }
  }

  /**
   * Create RESTeasy proxies for remote calls via HTTP.
   */
  protected AgentAPI createAgentService() {
    ResteasyProviderFactory factory = ResteasyProviderFactory.getInstance();
    factory.registerProvider(JsonNodeWriter.class);
    if (!factory.getClasses().contains(ResteasyJacksonProvider.class)) {
      factory.registerProvider(ResteasyJacksonProvider.class);
    }
    if (httpUserAgent == null) {
      httpUserAgent = "Wavefront-Proxy/" + props.getString("build.version");
    }
    ClientHttpEngine httpEngine;
    if (javaNetConnection) {
      httpEngine = new JavaNetConnectionEngine() {
        @Override
        protected HttpURLConnection createConnection(ClientInvocation request) throws IOException {
          HttpURLConnection connection = (HttpURLConnection) request.getUri().toURL().openConnection();
          connection.setRequestProperty("User-Agent", httpUserAgent);
          connection.setRequestMethod(request.getMethod());
          connection.setConnectTimeout(httpConnectTimeout); // 5s
          connection.setReadTimeout(httpRequestTimeout); // 60s
          if (connection instanceof HttpsURLConnection) {
            HttpsURLConnection secureConnection = (HttpsURLConnection) connection;
            secureConnection.setSSLSocketFactory(new SSLSocketFactoryImpl(
                HttpsURLConnection.getDefaultSSLSocketFactory(),
                httpRequestTimeout));
          }
          return connection;
        }
      };
    } else {
      HttpClient httpClient = HttpClientBuilder.create().
          useSystemProperties().
          disableAutomaticRetries().
          setUserAgent(httpUserAgent).
          setMaxConnTotal(200).
          setMaxConnPerRoute(100).
          setConnectionTimeToLive(1, TimeUnit.MINUTES).
          setDefaultSocketConfig(
              SocketConfig.custom().
                  setSoTimeout(httpRequestTimeout).build()).
          setSSLSocketFactory(new SSLConnectionSocketFactoryImpl(
              SSLConnectionSocketFactory.getSystemSocketFactory(),
              httpRequestTimeout)).
          setDefaultRequestConfig(
              RequestConfig.custom().
                  setContentCompressionEnabled(true).
                  setRedirectsEnabled(true).
                  setConnectTimeout(httpConnectTimeout).
                  setConnectionRequestTimeout(httpConnectTimeout).
                  setSocketTimeout(httpRequestTimeout).build()).
          build();
      final ApacheHttpClient4Engine apacheHttpClient4Engine = new ApacheHttpClient4Engine(httpClient, true);
      // avoid using disk at all
      apacheHttpClient4Engine.setFileUploadInMemoryThresholdLimit(100);
      apacheHttpClient4Engine.setFileUploadMemoryUnit(ApacheHttpClient4Engine.MemoryUnit.MB);
      httpEngine = apacheHttpClient4Engine;
    }
    ResteasyClient client = new ResteasyClientBuilder().
        httpEngine(httpEngine).
        providerFactory(factory).
        build();
    ResteasyWebTarget target = client.target(server);
    return target.proxy(AgentAPI.class);
  }

  private void setupQueueing(AgentAPI service) throws IOException {
    agentAPI = new QueuedAgentService(service, bufferFile, retryThreads,
        Executors.newScheduledThreadPool(retryThreads + 1, new ThreadFactory() {

          private AtomicLong counter = new AtomicLong();

          @Override
          public Thread newThread(Runnable r) {
            Thread toReturn = new Thread(r);
            toReturn.setName("submission worker: " + counter.getAndIncrement());
            return toReturn;
          }
        }), purgeBuffer, agentId, splitPushWhenRateLimited, pushRateLimiter);
  }

  /**
   * Read or create the Daemon id for this machine. Reads from ~/.dshell/id.
   */
  private void readOrCreateDaemonId() {
    File agentIdFile;
    if (idFile != null) {
      agentIdFile = new File(idFile);
    } else {
      File userHome = new File(System.getProperty("user.home"));
      if (!userHome.exists() || !userHome.isDirectory()) {
        logger.severe("Cannot read from user.home, quitting");
        System.exit(1);
      }
      File configDirectory = new File(userHome, ".dshell");
      if (configDirectory.exists()) {
        if (!configDirectory.isDirectory()) {
          logger.severe(configDirectory + " must be a directory!");
          System.exit(1);
        }
      } else {
        if (!configDirectory.mkdir()) {
          logger.severe("Cannot create .dshell directory under " + userHome);
          System.exit(1);
        }
      }
      agentIdFile = new File(configDirectory, "id");
    }
    if (agentIdFile.exists()) {
      if (agentIdFile.isFile()) {
        try {
          agentId = UUID.fromString(Files.readFirstLine(agentIdFile, Charsets.UTF_8));
          logger.info("Proxy Agent Id read from file: " + agentId);
        } catch (IllegalArgumentException ex) {
          logger.severe("Cannot read proxy agent id from " + agentIdFile +
              ", content is malformed");
          System.exit(1);
        } catch (IOException e) {
          logger.log(Level.SEVERE, "Cannot read from " + agentIdFile, e);
          System.exit(1);
        }
      } else {
        logger.severe(agentIdFile + " is not a file!");
        System.exit(1);
      }
    } else {
      agentId = UUID.randomUUID();
      logger.info("Proxy Agent Id created: " + agentId);
      try {
        Files.write(agentId.toString(), agentIdFile, Charsets.UTF_8);
      } catch (IOException e) {
        logger.severe("Cannot write to " + agentIdFile);
        System.exit(1);
      }
    }
  }

  private void fetchConfigError(String errMsg, @Nullable String secondErrMsg) {
    logger.severe(Strings.repeat("*", errMsg.length()));
    logger.severe(errMsg);
    if (secondErrMsg != null) {
      logger.severe(secondErrMsg);
    }
    logger.severe(Strings.repeat("*", errMsg.length()));
  }

  /**
   * Fetch configuration of the daemon from remote server.
   *
   * @return Fetched configuration. {@code null} if the configuration is invalid.
   */
  @SuppressWarnings("ThrowableResultOfMethodCallIgnored")
  private AgentConfiguration fetchConfig() {
    AgentConfiguration newConfig = null;
    JsonNode agentMetricsWorkingCopy;
    long agentMetricsCaptureTsWorkingCopy;
    synchronized(agentMetricsExecutor) {
      if (agentMetrics == null) return null;
      agentMetricsWorkingCopy = agentMetrics;
      agentMetricsCaptureTsWorkingCopy = agentMetricsCaptureTs;
      agentMetrics = null;
    }
    logger.info("fetching configuration from server at: " + server);
    try {
      newConfig = agentAPI.checkin(agentId, hostname, token, props.getString("build.version"),
          agentMetricsCaptureTsWorkingCopy, localAgent, agentMetricsWorkingCopy, pushAgent, ephemeral);
      agentMetricsWorkingCopy = null;
    } catch (NotAuthorizedException ex) {
      fetchConfigError("HTTP 401 Unauthorized: Please verify that your server and token settings",
          "are correct and that the token has Agent Management permission!");
      return null;
    } catch (ClientErrorException ex) {
      if (ex.getResponse().getStatus() == 407) {
        fetchConfigError("HTTP 407 Proxy Authentication Required: Please verify that proxyUser and proxyPassword",
            "settings are correct and make sure your HTTP proxy is not rate limiting!");
        return null;
      }
      if (ex.getResponse().getStatus() == 404) {
        fetchConfigError("HTTP 404 Not Found: Please verify that your server setting is correct: " + server, null);
        return null;
      }
      fetchConfigError("HTTP " + ex.getResponse().getStatus() + " error: Unable to retrieve proxy agent configuration!",
          server + ": " + Throwables.getRootCause(ex).getMessage());
      return null;
    } catch (ProcessingException ex) {
      Throwable rootCause = Throwables.getRootCause(ex);
      if (rootCause instanceof UnknownHostException) {
        fetchConfigError("Unknown host: " + server + ". Please verify your DNS and network settings!", null);
        return null;
      }
      if (rootCause instanceof ConnectException ||
          rootCause instanceof SocketTimeoutException) {
        fetchConfigError("Unable to connect to " + server + ": " + rootCause.getMessage(),
            "Please verify your network/firewall settings!");
        return null;
      }
      fetchConfigError("Request processing error: Unable to retrieve proxy agent configuration!",
          server + ": " + rootCause);
      return null;
    } catch (Exception ex) {
      fetchConfigError("Unable to retrieve proxy agent configuration from remote server!",
          server + ": " + Throwables.getRootCause(ex));
      return null;
    } finally {
      synchronized(agentMetricsExecutor) {
        // if check-in process failed (agentMetricsWorkingCopy is not null) and agent metrics have
        // not been updated yet, restore last known set of agent metrics to be retried
        if (agentMetricsWorkingCopy != null && agentMetrics == null) {
          agentMetrics = agentMetricsWorkingCopy;
        }
      }
    }
    try {
      if (newConfig.currentTime != null) {
        Clock.set(newConfig.currentTime);
      }
      newConfig.validate(localAgent);
    } catch (Exception ex) {
      logger.log(Level.WARNING, "configuration file read from server is invalid", ex);
      try {
        agentAPI.agentError(agentId, "Configuration file is invalid: " + ex.toString());
      } catch (Exception e) {
        logger.log(Level.WARNING, "cannot report error to collector", e);
      }
      return null;
    }
    return newConfig;
  }

  protected PostPushDataTimedTask[] getFlushTasks(String handle) {
    return getFlushTasks(Constants.PUSH_FORMAT_GRAPHITE_V2, handle);
  }

  protected PostPushDataTimedTask[] getFlushTasks(String pushFormat, String handle) {
    PostPushDataTimedTask[] toReturn = new PostPushDataTimedTask[flushThreads];
    logger.info("Using " + flushThreads + " flush threads to send batched " + pushFormat +
        " data to Wavefront for data received on port: " + handle);
    for (int i = 0; i < flushThreads; i++) {
      final PostPushDataTimedTask postPushDataTimedTask =
          new PostPushDataTimedTask(pushFormat, agentAPI, agentId, handle, i, pushRateLimiter, pushFlushInterval);
      toReturn[i] = postPushDataTimedTask;
      managedTasks.add(postPushDataTimedTask);
    }
    return toReturn;
  }

  /**
   * Actual agents can do additional configuration.
   *
   * @param config The configuration to process.
   */
  protected void processConfiguration(AgentConfiguration config) {
    try {
      agentAPI.agentConfigProcessed(agentId);
    } catch (RuntimeException e) {
      // cannot throw or else configuration update thread would die.
    }
  }

  public void shutdown() {
    logger.info("Shutting down: Stopping listeners...");
    stopListeners();
    logger.info("Shutting down: Stopping schedulers...");
    agentAPI.shutdown();
    auxiliaryExecutor.shutdown();
    agentMetricsExecutor.shutdown();
    managedTasks.forEach(PostPushDataTimedTask::shutdown);
    logger.info("Shutting down: Flushing pending points...");
    for (PostPushDataTimedTask task : managedTasks) {
      while (task.getNumPointsToSend() > 0)
        task.drainBuffersToQueue();
    }
    logger.info("Shutdown complete");
  }

  private static String getLocalHostName() {
    InetAddress localAddress = null;
    try {
      Enumeration<NetworkInterface> nics = NetworkInterface.getNetworkInterfaces();
      while (nics.hasMoreElements()) {
        NetworkInterface network = nics.nextElement();
        if (!network.isUp() || network.isLoopback()) {
          continue;
        }
        for (Enumeration<InetAddress> addresses = network.getInetAddresses(); addresses.hasMoreElements(); ) {
          InetAddress address = addresses.nextElement();
          if (address.isAnyLocalAddress() || address.isLoopbackAddress() || address.isMulticastAddress()) {
            continue;
          }
          if (address instanceof Inet4Address) { // prefer ipv4
            localAddress = address;
            break;
          }
          if (localAddress == null) {
            localAddress = address;
          }
        }
      }
    } catch (SocketException ex) {
      // ignore
    }
    if (localAddress != null) {
      return localAddress.getCanonicalHostName();
    }
    return "localhost";
  }

  private MemoryPoolMXBean getTenuredGenPool() {
    for (MemoryPoolMXBean pool : ManagementFactory.getMemoryPoolMXBeans()) {
      if (pool.getType() == MemoryType.HEAP && pool.isUsageThresholdSupported()) {
        return pool;
      }
    }
    return null;
  }

  private void setupMemoryGuard() {
    if (tenuredGenPool == null) return;
    tenuredGenPool.setUsageThreshold((long) (tenuredGenPool.getUsage().getMax() * 0.9));

    NotificationEmitter emitter = (NotificationEmitter) ManagementFactory.getMemoryMXBean();
    emitter.addNotificationListener((notification, obj) -> {
      if (notification.getType().equals(
          MemoryNotificationInfo.MEMORY_THRESHOLD_EXCEEDED)) {
        logger.warning("Heap usage exceed 90% - draining buffers to disk!");
        for (PostPushDataTimedTask task : managedTasks) {
          while (task.getNumPointsToSend() > 0)
            task.drainBuffersToQueue();
        }
        logger.info("Draining buffers to disk: finished");
      }
    }, null, null);
  }
}<|MERGE_RESOLUTION|>--- conflicted
+++ resolved
@@ -415,11 +415,19 @@
   private final ScheduledExecutorService auxiliaryExecutor = Executors.newScheduledThreadPool(1);
   private final ScheduledExecutorService agentMetricsExecutor = Executors.newScheduledThreadPool(1);
   protected UUID agentId;
-<<<<<<< HEAD
   private final Runnable updateConfiguration = () -> {
-    AgentConfiguration config = fetchConfig();
-    if (config != null) {
-      processConfiguration(config);
+    boolean doShutDown = false;
+    try {
+      AgentConfiguration config = fetchConfig();
+      if (config != null) {
+        processConfiguration(config);
+        doShutDown = config.getShutOffAgents();
+      }
+    } finally {
+      if (doShutDown) {
+        logger.warning("Shutting down: Server side flag indicating agent has to shut down.");
+        shutdown();
+      }
     }
   };
 
@@ -445,31 +453,6 @@
         }
       } catch (Throwable t) {
         logger.warning("cannot compute remaining space in buffer file partition: " + t);
-=======
-  private final Runnable updateConfiguration = new Runnable() {
-    @Override
-    public void run() {
-      long startTime = System.currentTimeMillis();
-      boolean isRetry = false;
-      boolean doShutDown = false;
-      try {
-        AgentConfiguration config = fetchConfig();
-        if (config != null) {
-          processConfiguration(config);
-          doShutDown = config.getShutOffAgents();
-        } else {
-          isRetry = true;
-        }
-      } finally {
-        if (doShutDown) {
-          logger.warning("Shutting down: Server side flag indicating agent has to shut down.");
-          shutdown();
-        } else {
-          // schedule the next run in 1 minute, compensated for the time taken to check in. if failed, retry in 500ms
-          long nextRun = isRetry ? 500 : Math.max(5000, 60000 - (System.currentTimeMillis() - startTime));
-          auxiliaryExecutor.schedule(this, nextRun, TimeUnit.MILLISECONDS);
-        }
->>>>>>> dc41c1c7
       }
 
       if (agentMetricsPointTags != null) {
