package com.wavefront.agent;

import com.google.common.base.Charsets;
import com.google.common.base.Joiner;
import com.google.common.base.Splitter;
import com.google.common.base.Strings;
import com.google.common.base.Throwables;
import com.google.common.collect.ImmutableSet;
import com.google.common.collect.Iterables;
import com.google.common.io.Files;
import com.google.common.util.concurrent.AtomicDouble;
import com.google.common.util.concurrent.RecyclableRateLimiter;
import com.google.common.util.concurrent.RecyclableRateLimiterImpl;
import com.google.common.util.concurrent.RecyclableRateLimiterWithMetrics;
import com.google.gson.Gson;

import com.beust.jcommander.JCommander;
import com.beust.jcommander.Parameter;
import com.fasterxml.jackson.databind.JsonNode;
import com.fasterxml.jackson.databind.ObjectMapper;
import com.fasterxml.jackson.databind.exc.UnrecognizedPropertyException;
import com.fasterxml.jackson.dataformat.yaml.YAMLFactory;
import com.wavefront.agent.api.APIContainer;
import com.wavefront.agent.auth.TokenAuthenticator;
import com.wavefront.agent.auth.TokenAuthenticatorBuilder;
import com.wavefront.agent.auth.TokenValidationMethod;
import com.wavefront.agent.channel.DisableGZIPEncodingInterceptor;
import com.wavefront.agent.config.LogsIngestionConfig;
import com.wavefront.agent.config.ReportableConfig;
import com.wavefront.agent.logsharvesting.InteractiveLogsTester;
import com.wavefront.agent.preprocessor.PointLineBlacklistRegexFilter;
import com.wavefront.agent.preprocessor.PointLineWhitelistRegexFilter;
import com.wavefront.agent.preprocessor.PreprocessorConfigManager;
import com.wavefront.agent.preprocessor.PreprocessorRuleMetrics;
import com.wavefront.api.EventAPI;
import com.wavefront.api.ProxyV2API;
import com.wavefront.api.SourceTagAPI;
import com.wavefront.api.agent.AgentConfiguration;
import com.wavefront.api.agent.ValidationConfiguration;
import com.wavefront.common.Clock;
import com.wavefront.common.NamedThreadFactory;
import com.wavefront.common.TaggedMetricName;
import com.wavefront.metrics.ExpectedAgentMetric;
import com.wavefront.metrics.JsonMetricsGenerator;
import com.yammer.metrics.Metrics;
import com.yammer.metrics.core.Counter;
import com.yammer.metrics.core.Gauge;

import org.apache.commons.lang.StringUtils;
import org.apache.commons.lang3.ObjectUtils;
import org.apache.http.HttpRequest;
import org.apache.http.client.HttpClient;
import org.apache.http.client.config.RequestConfig;
import org.apache.http.config.SocketConfig;
import org.apache.http.conn.ssl.SSLConnectionSocketFactory;
import org.apache.http.impl.client.DefaultHttpRequestRetryHandler;
import org.apache.http.impl.client.HttpClientBuilder;
import org.jboss.resteasy.client.jaxrs.ClientHttpEngine;
import org.jboss.resteasy.client.jaxrs.ResteasyClient;
import org.jboss.resteasy.client.jaxrs.ResteasyClientBuilder;
import org.jboss.resteasy.client.jaxrs.ResteasyWebTarget;
import org.jboss.resteasy.client.jaxrs.engines.ApacheHttpClient4Engine;
import org.jboss.resteasy.client.jaxrs.internal.LocalResteasyProviderFactory;
import org.jboss.resteasy.plugins.interceptors.encoding.AcceptEncodingGZIPFilter;
import org.jboss.resteasy.plugins.interceptors.encoding.GZIPDecodingInterceptor;
import org.jboss.resteasy.plugins.interceptors.encoding.GZIPEncodingInterceptor;
import org.jboss.resteasy.plugins.providers.jackson.ResteasyJackson2Provider;
import org.jboss.resteasy.spi.ResteasyProviderFactory;

import java.io.File;
import java.io.FileNotFoundException;
import java.io.FileReader;
import java.io.IOException;
import java.lang.management.ManagementFactory;
import java.net.Authenticator;
import java.net.ConnectException;
import java.net.Inet4Address;
import java.net.InetAddress;
import java.net.NetworkInterface;
import java.net.PasswordAuthentication;
import java.net.SocketException;
import java.net.SocketTimeoutException;
import java.net.UnknownHostException;
import java.util.ArrayList;
import java.util.Enumeration;
import java.util.HashMap;
import java.util.HashSet;
import java.util.LinkedHashSet;
import java.util.List;
import java.util.Map;
import java.util.MissingResourceException;
import java.util.ResourceBundle;
import java.util.Set;
import java.util.Timer;
import java.util.TimerTask;
import java.util.UUID;
import java.util.concurrent.ExecutorService;
import java.util.concurrent.Executors;
import java.util.concurrent.ScheduledExecutorService;
import java.util.concurrent.TimeUnit;
import java.util.concurrent.atomic.AtomicBoolean;
import java.util.concurrent.atomic.AtomicInteger;
import java.util.concurrent.atomic.AtomicLong;
import java.util.logging.Level;
import java.util.logging.Logger;
import java.util.stream.Collectors;
import java.util.stream.IntStream;

import javax.annotation.Nullable;
import javax.ws.rs.ClientErrorException;
import javax.ws.rs.ProcessingException;
import javax.ws.rs.client.ClientRequestFilter;

/**
 * Agent that runs remotely on a server collecting metrics.
 *
 * @author Clement Pang (clement@wavefront.com)
 */
public abstract class AbstractAgent {

  protected static final Logger logger = Logger.getLogger("proxy");
  final Counter activeListeners = Metrics.newCounter(ExpectedAgentMetric.ACTIVE_LISTENERS.metricName);

  private static final Gson GSON = new Gson();
  private static final int GRAPHITE_LISTENING_PORT = 2878;

  private static final double MAX_RETRY_BACKOFF_BASE_SECONDS = 60.0;
  private static final int MAX_SPLIT_BATCH_SIZE = 40000; // same value as default pushFlushMaxPoints
  static final int NO_RATE_LIMIT = 10_000_000;

  @Parameter(names = {"--help"}, help = true)
  private boolean help = false;

  @Parameter(names = {"--version"}, description = "Print version and exit.", order = 0)
  private boolean version = false;

  @Parameter(names = {"-f", "--file"}, description =
      "Proxy configuration file", order = 1)
  private String pushConfigFile = null;

  @Parameter(names = {"-c", "--config"}, description =
      "Local configuration file to use (overrides using the server to obtain a config file)")
  private String configFile = null;

  @Parameter(names = {"-p", "--prefix"}, description =
      "Prefix to prepend to all push metrics before reporting.")
  protected String prefix = null;

  @Parameter(names = {"-t", "--token"}, description =
      "Token to auto-register proxy with an account", order = 3)
  protected String token = null;

  @Parameter(names = {"--testLogs"}, description = "Run interactive session for crafting logsIngestionConfig.yaml")
  private boolean testLogs = false;

  @Parameter(names = {"-v", "--validationlevel", "--pushValidationLevel"}, description =
      "Validation level for push data (NO_VALIDATION/NUMERIC_ONLY); NUMERIC_ONLY is default")
  protected String pushValidationLevel = "NUMERIC_ONLY";

  @Parameter(names = {"-h", "--host"}, description = "Server URL", order = 2)
  protected String server = "http://localhost:8080/api/";

  @Parameter(names = {"--buffer"}, description = "File to use for buffering transmissions " +
      "to be retried. Defaults to /var/spool/wavefront-proxy/buffer.", order = 7)
  protected String bufferFile = "/var/spool/wavefront-proxy/buffer";

  @Parameter(names = {"--retryThreads"}, description = "Number of threads retrying failed transmissions. Defaults to " +
      "the number of processors (min. 4). Buffer files are maxed out at 2G each so increasing the number of retry " +
      "threads effectively governs the maximum amount of space the proxy will use to buffer points locally", order = 6)
  protected Integer retryThreads = Math.min(16, Math.max(4, Runtime.getRuntime().availableProcessors()));

  @Parameter(names = {"--flushThreads"}, description = "Number of threads that flush data to the server. Defaults to" +
      "the number of processors (min. 4). Setting this value too large will result in sending batches that are too " +
      "small to the server and wasting connections. This setting is per listening port.", order = 5)
  protected Integer flushThreads = Math.min(16, Math.max(4, Runtime.getRuntime().availableProcessors()));

  @Parameter(names = {"--purgeBuffer"}, description = "Whether to purge the retry buffer on start-up. Defaults to " +
      "false.")
  protected boolean purgeBuffer = false;

  @Parameter(names = {"--pushFlushInterval"}, description = "Milliseconds between flushes to . Defaults to 1000 ms")
  protected AtomicInteger pushFlushInterval = new AtomicInteger(1000);
  protected int pushFlushIntervalInitialValue = 1000; // store initially configured value to revert to

  @Parameter(names = {"--pushFlushMaxPoints"}, description = "Maximum allowed points in a single push flush. Defaults" +
      " to 40,000")
  protected AtomicInteger pushFlushMaxPoints = new AtomicInteger(40000);
  protected int pushFlushMaxPointsInitialValue = 40000; // store initially configured value to revert to

  @Parameter(names = {"--pushRateLimit"}, description = "Limit the outgoing point rate at the proxy. Default: " +
      "do not throttle.")
  protected Integer pushRateLimit = NO_RATE_LIMIT;

  @Parameter(names = {"--pushRateLimitHistograms"}, description = "Limit the outgoing histogram " +
      "rate at the proxy. Default: do not throttle.")
  protected Integer pushRateLimitHistograms = NO_RATE_LIMIT;

  @Parameter(names = {"--pushRateLimitSpans"}, description = "Limit the outgoing tracing spans " +
      "rate at the proxy. Default: do not throttle.")
  protected Integer pushRateLimitSpans = NO_RATE_LIMIT;

  @Parameter(names = {"--pushRateLimitSpanLogs"}, description = "Limit the outgoing span logs " +
      "rate at the proxy. Default: do not throttle.")
  protected Integer pushRateLimitSpanLogs = NO_RATE_LIMIT;

  @Parameter(names = {"--pushRateLimitMaxBurstSeconds"}, description = "Max number of burst seconds to allow " +
      "when rate limiting to smooth out uneven traffic. Set to 1 when doing data backfills. Default: 10")
  protected Integer pushRateLimitMaxBurstSeconds = 10;

  @Parameter(names = {"--pushMemoryBufferLimit"}, description = "Max number of points that can stay in memory buffers" +
      " before spooling to disk. Defaults to 16 * pushFlushMaxPoints, minimum size: pushFlushMaxPoints. Setting this " +
      " value lower than default reduces memory usage but will force the proxy to spool to disk more frequently if " +
      " you have points arriving at the proxy in short bursts")
  protected AtomicInteger pushMemoryBufferLimit = new AtomicInteger(16 * pushFlushMaxPoints.get());

  @Parameter(names = {"--pushBlockedSamples"}, description = "Max number of blocked samples to print to log. Defaults" +
      " to 5.")
  protected Integer pushBlockedSamples = 5;

  @Parameter(names = {"--blockedPointsLoggerName"}, description = "Logger Name for blocked " +
      "points. " + "Default: RawBlockedPoints")
  protected String blockedPointsLoggerName = "RawBlockedPoints";

  @Parameter(names = {"--blockedHistogramsLoggerName"}, description = "Logger Name for blocked " +
      "histograms" + "Default: RawBlockedPoints")
  protected String blockedHistogramsLoggerName = "RawBlockedPoints";

  @Parameter(names = {"--blockedSpansLoggerName"}, description =
      "Logger Name for blocked spans" + "Default: RawBlockedPoints")
  protected String blockedSpansLoggerName = "RawBlockedPoints";

  @Parameter(names = {"--pushListenerPorts"}, description = "Comma-separated list of ports to listen on. Defaults to " +
      "2878.", order = 4)
  protected String pushListenerPorts = "" + GRAPHITE_LISTENING_PORT;

  @Parameter(names = {"--pushListenerMaxReceivedLength"}, description = "Maximum line length for received points in" +
      " plaintext format on Wavefront/OpenTSDB/Graphite ports. Default: 32768 (32KB)")
  protected Integer pushListenerMaxReceivedLength = 32768;

  @Parameter(names = {"--pushListenerHttpBufferSize"}, description = "Maximum allowed request size (in bytes) for" +
      " incoming HTTP requests on Wavefront/OpenTSDB/Graphite ports (Default: 16MB)")
  protected Integer pushListenerHttpBufferSize = 16 * 1024 * 1024;

  @Parameter(names = {"--traceListenerMaxReceivedLength"}, description = "Maximum line length for received spans and" +
      " span logs (Default: 1MB)")
  protected Integer traceListenerMaxReceivedLength = 1 * 1024 * 1024;

  @Parameter(names = {"--traceListenerHttpBufferSize"}, description = "Maximum allowed request size (in bytes) for" +
      " incoming HTTP requests on tracing ports (Default: 16MB)")
  protected Integer traceListenerHttpBufferSize = 16 * 1024 * 1024;

  @Parameter(names = {"--listenerIdleConnectionTimeout"}, description = "Close idle inbound connections after " +
      " specified time in seconds. Default: 300")
  protected int listenerIdleConnectionTimeout = 300;

  @Parameter(names = {"--memGuardFlushThreshold"}, description = "If heap usage exceeds this threshold (in percent), " +
      "flush pending points to disk as an additional OoM protection measure. Set to 0 to disable. Default: 99")
  protected int memGuardFlushThreshold = 99;

  @Parameter(names = {"--histogramStateDirectory"},
      description = "Directory for persistent proxy state, must be writable.")
  protected String histogramStateDirectory = "/var/spool/wavefront-proxy";

  @Parameter(names = {"--histogramAccumulatorResolveInterval"},
      description = "Interval to write-back accumulation changes from memory cache to disk in " +
          "millis (only applicable when memory cache is enabled")
  protected Long histogramAccumulatorResolveInterval = 5000L;

  @Parameter(names = {"--histogramAccumulatorFlushInterval"},
      description = "Interval to check for histograms to send to Wavefront in millis. " +
          "(Default: 10000)")
  protected Long histogramAccumulatorFlushInterval = 10000L;

  @Parameter(names = {"--histogramAccumulatorFlushMaxBatchSize"},
      description = "Max number of histograms to send to Wavefront in one flush " +
          "(Default: no limit)")
  protected Integer histogramAccumulatorFlushMaxBatchSize = -1;

  @Parameter(names = {"--histogramMaxReceivedLength"},
      description = "Maximum line length for received histogram data (Default: 65536)")
  protected Integer histogramMaxReceivedLength = 64 * 1024;

  @Parameter(names = {"--histogramHttpBufferSize"},
      description = "Maximum allowed request size (in bytes) for incoming HTTP requests on " +
          "histogram ports (Default: 16MB)")
  protected Integer histogramHttpBufferSize = 16 * 1024 * 1024;

  @Parameter(names = {"--histogramMinuteListenerPorts"},
      description = "Comma-separated list of ports to listen on. Defaults to none.")
  protected String histogramMinuteListenerPorts = "";

  @Parameter(names = {"--histogramMinuteFlushSecs"},
      description = "Number of seconds to keep a minute granularity accumulator open for " +
          "new samples.")
  protected Integer histogramMinuteFlushSecs = 70;

  @Parameter(names = {"--histogramMinuteCompression"},
      description = "Controls allowable number of centroids per histogram. Must be in [20;1000]")
  protected Short histogramMinuteCompression = 32;

  @Parameter(names = {"--histogramMinuteAvgKeyBytes"},
      description = "Average number of bytes in a [UTF-8] encoded histogram key. Generally " +
          "corresponds to a metric, source and tags concatenation.")
  protected Integer histogramMinuteAvgKeyBytes = 150;

  @Parameter(names = {"--histogramMinuteAvgDigestBytes"},
      description = "Average number of bytes in a encoded histogram.")
  protected Integer histogramMinuteAvgDigestBytes = 500;

  @Parameter(names = {"--histogramMinuteAccumulatorSize"},
      description = "Expected upper bound of concurrent accumulations, ~ #timeseries * #parallel " +
          "reporting bins")
  protected Long histogramMinuteAccumulatorSize = 100000L;

  @Parameter(names = {"--histogramMinuteAccumulatorPersisted"},
      description = "Whether the accumulator should persist to disk")
  protected boolean histogramMinuteAccumulatorPersisted = false;

  @Parameter(names = {"--histogramMinuteMemoryCache"},
      description = "Enabling memory cache reduces I/O load with fewer time series and higher " +
          "frequency data (more than 1 point per second per time series). Default: false")
  protected boolean histogramMinuteMemoryCache = false;

  @Parameter(names = {"--histogramHourListenerPorts"},
      description = "Comma-separated list of ports to listen on. Defaults to none.")
  protected String histogramHourListenerPorts = "";

  @Parameter(names = {"--histogramHourFlushSecs"},
      description = "Number of seconds to keep an hour granularity accumulator open for " +
          "new samples.")
  protected Integer histogramHourFlushSecs = 4200;

  @Parameter(names = {"--histogramHourCompression"},
      description = "Controls allowable number of centroids per histogram. Must be in [20;1000]")
  protected Short histogramHourCompression = 32;

  @Parameter(names = {"--histogramHourAvgKeyBytes"},
      description = "Average number of bytes in a [UTF-8] encoded histogram key. Generally " +
          " corresponds to a metric, source and tags concatenation.")
  protected Integer histogramHourAvgKeyBytes = 150;

  @Parameter(names = {"--histogramHourAvgDigestBytes"},
      description = "Average number of bytes in a encoded histogram.")
  protected Integer histogramHourAvgDigestBytes = 500;

  @Parameter(names = {"--histogramHourAccumulatorSize"},
      description = "Expected upper bound of concurrent accumulations, ~ #timeseries * #parallel " +
          "reporting bins")
  protected Long histogramHourAccumulatorSize = 100000L;

  @Parameter(names = {"--histogramHourAccumulatorPersisted"},
      description = "Whether the accumulator should persist to disk")
  protected boolean histogramHourAccumulatorPersisted = false;

  @Parameter(names = {"--histogramHourMemoryCache"},
      description = "Enabling memory cache reduces I/O load with fewer time series and higher " +
          "frequency data (more than 1 point per second per time series). Default: false")
  protected boolean histogramHourMemoryCache = false;

  @Parameter(names = {"--histogramDayListenerPorts"},
      description = "Comma-separated list of ports to listen on. Defaults to none.")
  protected String histogramDayListenerPorts = "";

  @Parameter(names = {"--histogramDayFlushSecs"},
      description = "Number of seconds to keep a day granularity accumulator open for new samples.")
  protected Integer histogramDayFlushSecs = 18000;

  @Parameter(names = {"--histogramDayCompression"},
      description = "Controls allowable number of centroids per histogram. Must be in [20;1000]")
  protected Short histogramDayCompression = 32;

  @Parameter(names = {"--histogramDayAvgKeyBytes"},
      description = "Average number of bytes in a [UTF-8] encoded histogram key. Generally " +
          "corresponds to a metric, source and tags concatenation.")
  protected Integer histogramDayAvgKeyBytes = 150;

  @Parameter(names = {"--histogramDayAvgHistogramDigestBytes"},
      description = "Average number of bytes in a encoded histogram.")
  protected Integer histogramDayAvgDigestBytes = 500;

  @Parameter(names = {"--histogramDayAccumulatorSize"},
      description = "Expected upper bound of concurrent accumulations, ~ #timeseries * #parallel " +
          "reporting bins")
  protected Long histogramDayAccumulatorSize = 100000L;

  @Parameter(names = {"--histogramDayAccumulatorPersisted"},
      description = "Whether the accumulator should persist to disk")
  protected boolean histogramDayAccumulatorPersisted = false;

  @Parameter(names = {"--histogramDayMemoryCache"},
      description = "Enabling memory cache reduces I/O load with fewer time series and higher " +
          "frequency data (more than 1 point per second per time series). Default: false")
  protected boolean histogramDayMemoryCache = false;

  @Parameter(names = {"--histogramDistListenerPorts"},
      description = "Comma-separated list of ports to listen on. Defaults to none.")
  protected String histogramDistListenerPorts = "";

  @Parameter(names = {"--histogramDistFlushSecs"},
      description = "Number of seconds to keep a new distribution bin open for new samples.")
  protected Integer histogramDistFlushSecs = 70;

  @Parameter(names = {"--histogramDistCompression"},
      description = "Controls allowable number of centroids per histogram. Must be in [20;1000]")
  protected Short histogramDistCompression = 32;

  @Parameter(names = {"--histogramDistAvgKeyBytes"},
      description = "Average number of bytes in a [UTF-8] encoded histogram key. Generally " +
          "corresponds to a metric, source and tags concatenation.")
  protected Integer histogramDistAvgKeyBytes = 150;

  @Parameter(names = {"--histogramDistAvgDigestBytes"},
      description = "Average number of bytes in a encoded histogram.")
  protected Integer histogramDistAvgDigestBytes = 500;

  @Parameter(names = {"--histogramDistAccumulatorSize"},
      description = "Expected upper bound of concurrent accumulations, ~ #timeseries * #parallel " +
          "reporting bins")
  protected Long histogramDistAccumulatorSize = 100000L;

  @Parameter(names = {"--histogramDistAccumulatorPersisted"},
      description = "Whether the accumulator should persist to disk")
  protected boolean histogramDistAccumulatorPersisted = false;

  @Parameter(names = {"--histogramDistMemoryCache"},
      description = "Enabling memory cache reduces I/O load with fewer time series and higher " +
          "frequency data (more than 1 point per second per time series). Default: false")
  protected boolean histogramDistMemoryCache = false;

  @Parameter(names = {"--graphitePorts"}, description = "Comma-separated list of ports to listen on for graphite " +
      "data. Defaults to empty list.")
  protected String graphitePorts = "";

  @Parameter(names = {"--graphiteFormat"}, description = "Comma-separated list of metric segments to extract and " +
      "reassemble as the hostname (1-based).")
  protected String graphiteFormat = "";

  @Parameter(names = {"--graphiteDelimiters"}, description = "Concatenated delimiters that should be replaced in the " +
      "extracted hostname with dots. Defaults to underscores (_).")
  protected String graphiteDelimiters = "_";

  @Parameter(names = {"--graphiteFieldsToRemove"}, description = "Comma-separated list of metric segments to remove (1-based)")
  protected String graphiteFieldsToRemove;

  @Parameter(names = {"--jsonListenerPorts", "--httpJsonPorts"}, description = "Comma-separated list of ports to " +
      "listen on for json metrics data. Binds, by default, to none.")
  protected String jsonListenerPorts = "";

  @Parameter(names = {"--dataDogJsonPorts"}, description = "Comma-separated list of ports to listen on for JSON " +
      "metrics data in DataDog format. Binds, by default, to none.")
  protected String dataDogJsonPorts = "";

  @Parameter(names = {"--dataDogRequestRelayTarget"}, description = "HTTP/HTTPS target for relaying all incoming " +
      "requests on dataDogJsonPorts to. Defaults to none (do not relay incoming requests)")
  protected String dataDogRequestRelayTarget = null;

  @Parameter(names = {"--dataDogProcessSystemMetrics"}, description = "If true, handle system metrics as reported by " +
      "DataDog collection agent. Defaults to false.")
  protected boolean dataDogProcessSystemMetrics = false;

  @Parameter(names = {"--dataDogProcessServiceChecks"}, description = "If true, convert service checks to metrics. " +
      "Defaults to true.", arity = 1)
  protected boolean dataDogProcessServiceChecks = true;

  @Parameter(names = {"--writeHttpJsonListenerPorts", "--writeHttpJsonPorts"}, description = "Comma-separated list " +
      "of ports to listen on for json metrics from collectd write_http json format data. Binds, by default, to none.")
  protected String writeHttpJsonListenerPorts = "";

  // logs ingestion
  @Parameter(names = {"--filebeatPort"}, description = "Port on which to listen for filebeat data.")
  protected Integer filebeatPort = 0;

  @Parameter(names = {"--rawLogsPort"}, description = "Port on which to listen for raw logs data.")
  protected Integer rawLogsPort = 0;

  @Parameter(names = {"--rawLogsMaxReceivedLength"}, description = "Maximum line length for received raw logs (Default: 4096)")
  protected Integer rawLogsMaxReceivedLength = 4096;

  @Parameter(names = {"--rawLogsHttpBufferSize"}, description = "Maximum allowed request size (in bytes) for" +
      " incoming HTTP requests with raw logs (Default: 16MB)")
  protected Integer rawLogsHttpBufferSize = 16 * 1024 * 1024;

  @Parameter(names = {"--logsIngestionConfigFile"}, description = "Location of logs ingestions config yaml file.")
  protected String logsIngestionConfigFile = "/etc/wavefront/wavefront-proxy/logsingestion.yaml";

  @Parameter(names = {"--hostname"}, description = "Hostname for the proxy. Defaults to FQDN of machine.")
  protected String hostname;

  @Parameter(names = {"--idFile"}, description = "File to read proxy id from. Defaults to ~/.dshell/id." +
      "This property is ignored if ephemeral=true.")
  protected String idFile = null;

  @Parameter(names = {"--graphiteWhitelistRegex"}, description = "(DEPRECATED for whitelistRegex)", hidden = true)
  protected String graphiteWhitelistRegex;

  @Parameter(names = {"--graphiteBlacklistRegex"}, description = "(DEPRECATED for blacklistRegex)", hidden = true)
  protected String graphiteBlacklistRegex;

  @Parameter(names = {"--whitelistRegex"}, description = "Regex pattern (java.util.regex) that graphite input lines must match to be accepted")
  protected String whitelistRegex;

  @Parameter(names = {"--blacklistRegex"}, description = "Regex pattern (java.util.regex) that graphite input lines must NOT match to be accepted")
  protected String blacklistRegex;

  @Parameter(names = {"--opentsdbPorts"}, description = "Comma-separated list of ports to listen on for opentsdb data. " +
      "Binds, by default, to none.")
  protected String opentsdbPorts = "";

  @Parameter(names = {"--opentsdbWhitelistRegex"}, description = "Regex pattern (java.util.regex) that opentsdb input lines must match to be accepted")
  protected String opentsdbWhitelistRegex;

  @Parameter(names = {"--opentsdbBlacklistRegex"}, description = "Regex pattern (java.util.regex) that opentsdb input lines must NOT match to be accepted")
  protected String opentsdbBlacklistRegex;

  @Parameter(names = {"--picklePorts"}, description = "Comma-separated list of ports to listen on for pickle protocol " +
      "data. Defaults to none.")
  protected String picklePorts;

  @Parameter(names = {"--traceListenerPorts"}, description = "Comma-separated list of ports to listen on for trace " +
      "data. Defaults to none.")
  protected String traceListenerPorts;

  @Parameter(names = {"--traceJaegerListenerPorts"}, description = "Comma-separated list of ports on which to listen " +
      "on for jaeger thrift formatted data over TChannel protocol. Defaults to none.")
  protected String traceJaegerListenerPorts;

  @Parameter(names = {"--traceJaegerApplicationName"}, description = "Application name for Jaeger. Defaults to Jaeger.")
  protected String traceJaegerApplicationName;

  @Parameter(names = {"--traceZipkinListenerPorts"}, description = "Comma-separated list of ports on which to listen " +
      "on for zipkin trace data over HTTP. Defaults to none.")
  protected String traceZipkinListenerPorts;

  @Parameter(names = {"--traceZipkinApplicationName"}, description = "Application name for Zipkin. Defaults to Zipkin.")
  protected String traceZipkinApplicationName;

  @Parameter(names = {"--traceSamplingRate"}, description = "Value between 0.0 and 1.0. " +
      "Defaults to 1.0 (allow all spans).")
  protected double traceSamplingRate = 1.0d;

  @Parameter(names = {"--traceSamplingDuration"}, description = "Sample spans by duration in " +
      "milliseconds. " + "Defaults to 0 (ignore duration based sampling).")
  protected Integer traceSamplingDuration = 0;

  @Parameter(names = {"--traceDerivedCustomTagKeys"}, description = "Comma-separated " +
      "list of custom tag keys for trace derived RED metrics.")
  protected String traceDerivedCustomTagKeysProperty;

  @Parameter(names = {"--traceAlwaysSampleErrors"}, description = "Always sample spans with error tag (set to true) " +
      "ignoring other sampling configuration. Defaults to true.", arity = 1)
  protected boolean traceAlwaysSampleErrors = true;

  @Parameter(names = {"--pushRelayListenerPorts"}, description = "Comma-separated list of ports on which to listen " +
      "on for proxy chaining data. For internal use. Defaults to none.")
  protected String pushRelayListenerPorts;

  @Parameter(names = {"--pushRelayHistogramAggregator"}, description = "If true, aggregate " +
      "histogram distributions received on the relay port. Default: false")
  protected boolean pushRelayHistogramAggregator = false;

  @Parameter(names = {"--pushRelayHistogramAggregatorAccumulatorSize"},
      description = "Expected upper bound of concurrent accumulations, ~ #timeseries * #parallel " +
          "reporting bins")
  protected Long pushRelayHistogramAggregatorAccumulatorSize = 100000L;

  @Parameter(names = {"--pushRelayHistogramAggregatorFlushSecs"},
      description = "Number of seconds to keep a day granularity accumulator open for new samples.")
  protected Integer pushRelayHistogramAggregatorFlushSecs = 70;

  @Parameter(names = {"--pushRelayHistogramAggregatorCompression"},
      description = "Controls allowable number of centroids per histogram. Must be in [20;1000] " +
          "range. Default: 32")
  protected Short pushRelayHistogramAggregatorCompression = 32;

  @Parameter(names = {"--splitPushWhenRateLimited"}, description = "Whether to split the push batch size when the push is rejected by Wavefront due to rate limit.  Default false.")
  protected boolean splitPushWhenRateLimited = false;

  @Parameter(names = {"--retryBackoffBaseSeconds"}, description = "For exponential backoff when retry threads are throttled, the base (a in a^b) in seconds.  Default 2.0")
  protected AtomicDouble retryBackoffBaseSeconds = new AtomicDouble(2.0);
  protected double retryBackoffBaseSecondsInitialValue = 2.0d;

  @Parameter(names = {"--customSourceTags"}, description = "Comma separated list of point tag keys that should be treated as the source in Wavefront in the absence of a tag named source or host")
  protected String customSourceTagsProperty = "fqdn";

  @Parameter(names = {"--agentMetricsPointTags"}, description = "Additional point tags and their respective values to be included into internal agent's metrics (comma-separated list, ex: dc=west,env=prod)")
  protected String agentMetricsPointTags = null;

  @Parameter(names = {"--ephemeral"}, arity = 1, description = "If true, this proxy is removed " +
      "from Wavefront after 24 hours of inactivity. Default: true")
  protected boolean ephemeral = true;

  @Parameter(names = {"--disableRdnsLookup"}, description = "When receiving Wavefront-formatted data without source/host specified, use remote IP address as source instead of trying to resolve the DNS name. Default false.")
  protected boolean disableRdnsLookup = false;

  @Parameter(names = {"--gzipCompression"}, arity = 1, description = "If true, enables gzip " +
      "compression for traffic sent to Wavefront (Default: true)")
  protected boolean gzipCompression = true;

  @Parameter(names = {"--soLingerTime"}, description = "If provided, enables SO_LINGER with the specified linger time in seconds (default: SO_LINGER disabled)")
  protected Integer soLingerTime = -1;

  @Parameter(names = {"--proxyHost"}, description = "Proxy host for routing traffic through a http proxy")
  protected String proxyHost = null;

  @Parameter(names = {"--proxyPort"}, description = "Proxy port for routing traffic through a http proxy")
  protected Integer proxyPort = 0;

  @Parameter(names = {"--proxyUser"}, description = "If proxy authentication is necessary, this is the username that will be passed along")
  protected String proxyUser = null;

  @Parameter(names = {"--proxyPassword"}, description = "If proxy authentication is necessary, this is the password that will be passed along")
  protected String proxyPassword = null;

  @Parameter(names = {"--httpUserAgent"}, description = "Override User-Agent in request headers")
  protected String httpUserAgent = null;

  @Parameter(names = {"--httpConnectTimeout"}, description = "Connect timeout in milliseconds (default: 5000)")
  protected Integer httpConnectTimeout = 5000;

  @Parameter(names = {"--httpRequestTimeout"}, description = "Request timeout in milliseconds (default: 10000)")
  protected Integer httpRequestTimeout = 10000;

  @Parameter(names = {"--httpMaxConnTotal"}, description = "Max connections to keep open (default: 200)")
  protected Integer httpMaxConnTotal = 200;

  @Parameter(names = {"--httpMaxConnPerRoute"}, description = "Max connections per route to keep open (default: 100)")
  protected Integer httpMaxConnPerRoute = 100;

  @Parameter(names = {"--httpAutoRetries"}, description = "Number of times to retry http requests before queueing, set to 0 to disable (default: 3)")
  protected Integer httpAutoRetries = 3;

  @Parameter(names = {"--preprocessorConfigFile"}, description = "Optional YAML file with additional configuration options for filtering and pre-processing points")
  protected String preprocessorConfigFile = null;

  @Parameter(names = {"--dataBackfillCutoffHours"}, description = "The cut-off point for what is considered a valid timestamp for back-dated points. Default is 8760 (1 year)")
  protected Integer dataBackfillCutoffHours = 8760;

  @Parameter(names = {"--dataPrefillCutoffHours"}, description = "The cut-off point for what is considered a valid timestamp for pre-dated points. Default is 24 (1 day)")
  protected Integer dataPrefillCutoffHours = 24;

  @Parameter(names = {"--authMethod"}, converter = TokenValidationMethod.TokenValidationMethodConverter.class,
      description = "Authenticate all incoming HTTP requests and disables TCP streams when set to a value " +
          "other than NONE. Allowed values are: NONE, STATIC_TOKEN, HTTP_GET, OAUTH2. Default: NONE")
  protected TokenValidationMethod authMethod = TokenValidationMethod.NONE;

  @Parameter(names = {"--authTokenIntrospectionServiceUrl"}, description = "URL for the token introspection endpoint " +
      "used to validate tokens for incoming HTTP requests. Required for authMethod = OAUTH2 (endpoint must be " +
      "RFC7662-compliant) and authMethod = HTTP_GET (use {{token}} placeholder in the URL to pass token to the " +
      "service, endpoint must return any 2xx status for valid tokens, any other response code is a fail)")
  protected String authTokenIntrospectionServiceUrl = null;

  @Parameter(names = {"--authTokenIntrospectionAuthorizationHeader"}, description = "Optional credentials for use " +
      "with the token introspection endpoint.")
  protected String authTokenIntrospectionAuthorizationHeader = null;

  @Parameter(names = {"--authResponseRefreshInterval"}, description = "Cache TTL (in seconds) for token validation " +
      "results (re-authenticate when expired). Default: 600 seconds")
  protected int authResponseRefreshInterval = 600;

  @Parameter(names = {"--authResponseMaxTtl"}, description = "Maximum allowed cache TTL (in seconds) for token " +
      "validation results when token introspection service is unavailable. Default: 86400 seconds (1 day)")
  protected int authResponseMaxTtl = 86400;

  @Parameter(names = {"--authStaticToken"}, description = "Static token that is considered valid for all incoming " +
      "HTTP requests. Required when authMethod = STATIC_TOKEN.")
  protected String authStaticToken = null;

  @Parameter(names = {"--adminApiListenerPort"}, description = "Enables admin port to control " +
      "healthcheck status per port. Default: none")
  protected Integer adminApiListenerPort = 0;

  @Parameter(names = {"--adminApiRemoteIpWhitelistRegex"}, description = "Remote IPs must match " +
      "this regex to access admin API")
  protected String adminApiRemoteIpWhitelistRegex = null;

  @Parameter(names = {"--httpHealthCheckPorts"}, description = "Comma-delimited list of ports " +
      "to function as standalone healthchecks. May be used independently of " +
      "--httpHealthCheckAllPorts parameter. Default: none")
  protected String httpHealthCheckPorts = null;

  @Parameter(names = {"--httpHealthCheckAllPorts"}, description = "When true, all listeners that " +
      "support HTTP protocol also respond to healthcheck requests. May be used independently of " +
      "--httpHealthCheckPorts parameter. Default: false")
  protected boolean httpHealthCheckAllPorts = false;

  @Parameter(names = {"--httpHealthCheckPath"}, description = "Healthcheck's path, for example, " +
      "'/health'. Default: '/'")
  protected String httpHealthCheckPath = "/";

  @Parameter(names = {"--httpHealthCheckResponseContentType"}, description = "Optional " +
      "Content-Type to use in healthcheck response, for example, 'application/json'. Default: none")
  protected String httpHealthCheckResponseContentType = null;

  @Parameter(names = {"--httpHealthCheckPassStatusCode"}, description = "HTTP status code for " +
      "'pass' health checks. Default: 200")
  protected int httpHealthCheckPassStatusCode = 200;

  @Parameter(names = {"--httpHealthCheckPassResponseBody"}, description = "Optional response " +
      "body to return with 'pass' health checks. Default: none")
  protected String httpHealthCheckPassResponseBody = null;

  @Parameter(names = {"--httpHealthCheckFailStatusCode"}, description = "HTTP status code for " +
      "'fail' health checks. Default: 503")
  protected int httpHealthCheckFailStatusCode = 503;

  @Parameter(names = {"--httpHealthCheckFailResponseBody"}, description = "Optional response " +
      "body to return with 'fail' health checks. Default: none")
  protected String httpHealthCheckFailResponseBody = null;

  @Parameter(description = "")
  protected List<String> unparsed_params;

  @Parameter(names = {"--deltaCountersAggregationIntervalSeconds"},
      description = "Delay time for delta counter reporter. Defaults to 30 seconds.")
  protected long deltaCountersAggregationIntervalSeconds = 30;

  @Parameter(names = {"--deltaCountersAggregationListenerPorts"},
      description = "Comma-separated list of ports to listen on Wavefront-formatted delta " +
          "counters. Helps reduce outbound point rate by pre-aggregating delta counters at proxy." +
          " Defaults: none")
  protected String deltaCountersAggregationListenerPorts = "";

  /**
   * A set of commandline parameters to hide when echoing command line arguments
   */
  protected static final Set<String> PARAMETERS_TO_HIDE = ImmutableSet.of("-t", "--token", "--proxyPassword");

  protected APIContainer apiContainer;
  protected ResourceBundle props = null;
  protected final AtomicLong bufferSpaceLeft = new AtomicLong();
  protected final List<String> customSourceTags = new ArrayList<>();
  protected final Set<String> traceDerivedCustomTagKeys = new HashSet<>();
  protected final List<ExecutorService> managedExecutors = new ArrayList<>();
  protected final List<Runnable> shutdownTasks = new ArrayList<>();
  protected PreprocessorConfigManager preprocessors = new PreprocessorConfigManager();
  protected ValidationConfiguration validationConfiguration = null;
  protected RecyclableRateLimiter pushRateLimiter = null;
  protected TokenAuthenticator tokenAuthenticator = TokenAuthenticatorBuilder.create().build();
  protected JsonNode agentMetrics;
  protected long agentMetricsCaptureTs;
  protected volatile boolean hadSuccessfulCheckin = false;
  protected volatile boolean retryCheckin = false;
  protected AtomicBoolean shuttingDown = new AtomicBoolean(false);
  protected String serverEndpointUrl = null;

  /**
   * A unique process ID value (PID, when available, or a random hexadecimal string), assigned at proxy start-up,
   * to be reported with all ~proxy metrics as a "processId" point tag  to prevent potential ~proxy metrics
   * collisions caused by users spinning up multiple proxies with duplicate names.
   */
  protected final String processId = getProcessId();

  protected final boolean localAgent;
  protected final boolean pushAgent;

  // Will be updated inside processConfiguration method and the new configuration is periodically
  // loaded from the server by invoking agentAPI.checkin
  protected final AtomicBoolean histogramDisabled = new AtomicBoolean(false);
  protected final AtomicBoolean traceDisabled = new AtomicBoolean(false);
  protected final AtomicBoolean spanLogsDisabled = new AtomicBoolean(false);

  /**
   * Executors for support tasks.
   */
  private final ScheduledExecutorService agentConfigurationExecutor = Executors.newScheduledThreadPool(2,
      new NamedThreadFactory("proxy-configuration"));
  private final ScheduledExecutorService queuedAgentExecutor = Executors.newScheduledThreadPool(retryThreads + 1,
      new NamedThreadFactory("submitter-queue"));
  protected UUID agentId;
  private final Runnable updateConfiguration = () -> {
    boolean doShutDown = false;
    try {
      AgentConfiguration config = checkin();
      if (config != null) {
        processConfiguration(config);
        doShutDown = config.getShutOffAgents();
        if (config.getValidationConfiguration() != null) {
          this.validationConfiguration = config.getValidationConfiguration();
        }
      }
    } catch (Exception e) {
      logger.log(Level.SEVERE, "Exception occurred during configuration update", e);
    } finally {
      if (doShutDown) {
        logger.warning("Shutting down: Server side flag indicating proxy has to shut down.");
        System.exit(1);
      }
    }
  };

  private final Runnable updateAgentMetrics = () -> {
    @Nullable Map<String, String> pointTags = new HashMap<>();
    try {
      // calculate disk space available for queueing
      long maxAvailableSpace = 0;
      try {
        File bufferDirectory = new File(bufferFile).getAbsoluteFile();
        while (bufferDirectory != null && bufferDirectory.getUsableSpace() == 0) {
          bufferDirectory = bufferDirectory.getParentFile();
        }
        for (int i = 0; i < retryThreads; i++) {
          File buffer = new File(bufferFile + "." + i);
          if (buffer.exists()) {
            maxAvailableSpace += Integer.MAX_VALUE - buffer.length(); // 2GB max file size minus size used
          }
        }
        if (bufferDirectory != null) {
          // lesser of: available disk space or available buffer space
          bufferSpaceLeft.set(Math.min(maxAvailableSpace, bufferDirectory.getUsableSpace()));
        }
      } catch (Throwable t) {
        logger.warning("cannot compute remaining space in buffer file partition: " + t);
      }

      if (agentMetricsPointTags != null) {
        pointTags.putAll(Splitter.on(",").withKeyValueSeparator("=").split(agentMetricsPointTags));
      }
      pointTags.put("processId", processId);
      synchronized (agentConfigurationExecutor) {
        agentMetricsCaptureTs = System.currentTimeMillis();
        agentMetrics = JsonMetricsGenerator.generateJsonMetrics(Metrics.defaultRegistry(),
            true, true, true, pointTags, null);
      }
    } catch (Exception ex) {
      logger.log(Level.SEVERE, "Could not generate proxy metrics", ex);
    }
  };

  public AbstractAgent() {
    this(false, false);
  }

  public AbstractAgent(boolean localAgent, boolean pushAgent) {
    this.pushAgent = pushAgent;
    this.localAgent = localAgent;
    this.hostname = getLocalHostName();
    Metrics.newGauge(ExpectedAgentMetric.BUFFER_BYTES_LEFT.metricName,
        new Gauge<Long>() {
          @Override
          public Long value() {
            return bufferSpaceLeft.get();
          }
        }
    );
  }

  protected abstract void startListeners();

  protected abstract void stopListeners();

  private void addPreprocessorFilters(String commaDelimitedPorts, String whitelist, String blacklist) {
    if (commaDelimitedPorts != null && (whitelist != null || blacklist != null)) {
      for (String strPort : Splitter.on(",").omitEmptyStrings().trimResults().split(commaDelimitedPorts)) {
        PreprocessorRuleMetrics ruleMetrics = new PreprocessorRuleMetrics(
            Metrics.newCounter(new TaggedMetricName("validationRegex", "points-rejected", "port", strPort)),
            Metrics.newCounter(new TaggedMetricName("validationRegex", "cpu-nanos", "port", strPort)),
            Metrics.newCounter(new TaggedMetricName("validationRegex", "points-checked", "port", strPort))
        );
        if (blacklist != null) {
          preprocessors.getSystemPreprocessor(strPort).forPointLine().addFilter(
              new PointLineBlacklistRegexFilter(blacklistRegex, ruleMetrics));
        }
        if (whitelist != null) {
          preprocessors.getSystemPreprocessor(strPort).forPointLine().addFilter(
              new PointLineWhitelistRegexFilter(whitelist, ruleMetrics));
        }
      }
    }
  }

  private void initPreprocessors() throws IOException {
    try {
      preprocessors = new PreprocessorConfigManager(preprocessorConfigFile);
    } catch (FileNotFoundException ex) {
      throw new RuntimeException("Unable to load preprocessor rules - file does not exist: " +
          preprocessorConfigFile);
    }
    if (preprocessorConfigFile != null) {
      logger.info("Preprocessor configuration loaded from " + preprocessorConfigFile);
    }

    // convert blacklist/whitelist fields to filters for full backwards compatibility
    // blacklistRegex and whitelistRegex are applied to pushListenerPorts, graphitePorts and picklePorts
    String allPorts = StringUtils.join(new String[]{
        pushListenerPorts == null ? "" : pushListenerPorts,
        graphitePorts == null ? "" : graphitePorts,
        picklePorts == null ? "" : picklePorts,
        traceListenerPorts == null ? "" : traceListenerPorts
    }, ",");
    addPreprocessorFilters(allPorts, whitelistRegex, blacklistRegex);

    // opentsdbBlacklistRegex and opentsdbWhitelistRegex are applied to opentsdbPorts only
    addPreprocessorFilters(opentsdbPorts, opentsdbWhitelistRegex, opentsdbBlacklistRegex);
  }

  // Returns null on any exception, and logs the exception.
  protected LogsIngestionConfig loadLogsIngestionConfig() {
    try {
      if (logsIngestionConfigFile == null) {
        return null;
      }
      ObjectMapper objectMapper = new ObjectMapper(new YAMLFactory());
      return objectMapper.readValue(new File(logsIngestionConfigFile), LogsIngestionConfig.class);
    } catch (UnrecognizedPropertyException e) {
      logger.severe("Unable to load logs ingestion config: " + e.getMessage());
    } catch (Exception e) {
      logger.log(Level.SEVERE, "Could not load logs ingestion config", e);
    }
    return null;
  }

  private void loadListenerConfigurationFile() throws IOException {
    ReportableConfig config;
    // If they've specified a push configuration file, override the command line values
    try {
      if (pushConfigFile != null) {
        config = new ReportableConfig(pushConfigFile);
      } else {
        config = new ReportableConfig(); // dummy config
      }
      prefix = Strings.emptyToNull(config.getString("prefix", prefix));
      pushValidationLevel = config.getString("pushValidationLevel", pushValidationLevel);
      // don't track token in proxy config metrics
      token = ObjectUtils.firstNonNull(config.getRawProperty("token", token), "undefined").trim();
      server = config.getRawProperty("server", server).trim();
      hostname = config.getString("hostname", hostname);
      idFile = config.getString("idFile", idFile);
<<<<<<< HEAD
      pushRateLimit = config.getInteger("pushRateLimit", pushRateLimit);
      pushRateLimitHistograms = config.getInteger("pushRateLimitHistograms",
          pushRateLimitHistograms);
      pushRateLimitSpans = config.getInteger("pushRateLimitSpans", pushRateLimitSpans);
      pushRateLimitSpanLogs = config.getInteger("pushRateLimitSpanLogs", pushRateLimitSpanLogs);
      pushRateLimitMaxBurstSeconds = config.getInteger("pushRateLimitMaxBurstSeconds",
          pushRateLimitMaxBurstSeconds);
      pushBlockedSamples = config.getInteger("pushBlockedSamples", pushBlockedSamples);
=======
      pushRateLimit = config.getNumber("pushRateLimit", pushRateLimit).intValue();
      pushRateLimitMaxBurstSeconds = config.getNumber("pushRateLimitMaxBurstSeconds", pushRateLimitMaxBurstSeconds).
          intValue();
      pushBlockedSamples = config.getNumber("pushBlockedSamples", pushBlockedSamples).intValue();
      blockedPointsLoggerName = config.getString("blockedPointsLoggerName", blockedPointsLoggerName);
      blockedHistogramsLoggerName = config.getString("blockedHistogramsLoggerName", blockedHistogramsLoggerName);
      blockedSpansLoggerName = config.getString("blockedSpansLoggerName", blockedSpansLoggerName);
>>>>>>> 89eb34af
      pushListenerPorts = config.getString("pushListenerPorts", pushListenerPorts);
      pushListenerMaxReceivedLength = config.getInteger("pushListenerMaxReceivedLength",
          pushListenerMaxReceivedLength);
      pushListenerHttpBufferSize = config.getInteger("pushListenerHttpBufferSize",
          pushListenerHttpBufferSize);
      traceListenerMaxReceivedLength = config.getInteger("traceListenerMaxReceivedLength",
          traceListenerMaxReceivedLength);
      traceListenerHttpBufferSize = config.getInteger("traceListenerHttpBufferSize",
          traceListenerHttpBufferSize);
      listenerIdleConnectionTimeout = config.getInteger("listenerIdleConnectionTimeout",
          listenerIdleConnectionTimeout);
      memGuardFlushThreshold = config.getInteger("memGuardFlushThreshold", memGuardFlushThreshold);

      // Histogram: global settings
      histogramStateDirectory = config.getString("histogramStateDirectory",
          histogramStateDirectory);
      histogramAccumulatorResolveInterval = config.getLong("histogramAccumulatorResolveInterval",
          histogramAccumulatorResolveInterval);
      histogramAccumulatorFlushInterval = config.getLong("histogramAccumulatorFlushInterval",
          histogramAccumulatorFlushInterval);
      histogramAccumulatorFlushMaxBatchSize =
          config.getInteger("histogramAccumulatorFlushMaxBatchSize",
              histogramAccumulatorFlushMaxBatchSize);
      histogramMaxReceivedLength = config.getInteger("histogramMaxReceivedLength",
          histogramMaxReceivedLength);
      histogramHttpBufferSize = config.getInteger("histogramHttpBufferSize",
          histogramHttpBufferSize);

      deltaCountersAggregationListenerPorts =
          config.getString("deltaCountersAggregationListenerPorts",
              deltaCountersAggregationListenerPorts);
      deltaCountersAggregationIntervalSeconds =
          config.getLong("deltaCountersAggregationIntervalSeconds",
              deltaCountersAggregationIntervalSeconds);

      // Histogram: deprecated settings - fall back for backwards compatibility
      if (config.isDefined("avgHistogramKeyBytes")) {
        histogramMinuteAvgKeyBytes = histogramHourAvgKeyBytes = histogramDayAvgKeyBytes =
            histogramDistAvgKeyBytes = config.getInteger("avgHistogramKeyBytes", 150);
      }
      if (config.isDefined("avgHistogramDigestBytes")) {
        histogramMinuteAvgDigestBytes = histogramHourAvgDigestBytes = histogramDayAvgDigestBytes =
            histogramDistAvgDigestBytes = config.getInteger("avgHistogramDigestBytes", 500);
      }
      if (config.isDefined("histogramAccumulatorSize")) {
        histogramMinuteAccumulatorSize = histogramHourAccumulatorSize =
            histogramDayAccumulatorSize = histogramDistAccumulatorSize = config.getLong(
                "histogramAccumulatorSize", 100000);
      }
      if (config.isDefined("histogramCompression")) {
        histogramMinuteCompression = histogramHourCompression = histogramDayCompression =
            histogramDistCompression = config.getNumber("histogramCompression", null, 20, 1000).
                shortValue();
      }
      if (config.isDefined("persistAccumulator")) {
        histogramMinuteAccumulatorPersisted = histogramHourAccumulatorPersisted =
            histogramDayAccumulatorPersisted = histogramDistAccumulatorPersisted =
                config.getBoolean("persistAccumulator", false);
      }

      // Histogram: minute accumulator settings
      histogramMinuteListenerPorts = config.getString("histogramMinuteListenerPorts",
          histogramMinuteListenerPorts);
      histogramMinuteFlushSecs = config.getInteger("histogramMinuteFlushSecs",
          histogramMinuteFlushSecs);
      histogramMinuteCompression = config.getNumber("histogramMinuteCompression",
          histogramMinuteCompression, 20, 1000).shortValue();
      histogramMinuteAvgKeyBytes = config.getInteger("histogramMinuteAvgKeyBytes",
          histogramMinuteAvgKeyBytes);
      histogramMinuteAvgDigestBytes = 32 + histogramMinuteCompression * 7;
      histogramMinuteAvgDigestBytes = config.getInteger("histogramMinuteAvgDigestBytes",
          histogramMinuteAvgDigestBytes);
      histogramMinuteAccumulatorSize = config.getLong("histogramMinuteAccumulatorSize",
          histogramMinuteAccumulatorSize);
      histogramMinuteAccumulatorPersisted = config.getBoolean("histogramMinuteAccumulatorPersisted",
          histogramMinuteAccumulatorPersisted);
      histogramMinuteMemoryCache = config.getBoolean("histogramMinuteMemoryCache",
          histogramMinuteMemoryCache);

      // Histogram: hour accumulator settings
      histogramHourListenerPorts = config.getString("histogramHourListenerPorts",
          histogramHourListenerPorts);
      histogramHourFlushSecs = config.getInteger("histogramHourFlushSecs", histogramHourFlushSecs);
      histogramHourCompression = config.getNumber("histogramHourCompression",
          histogramHourCompression, 20, 1000).shortValue();
      histogramHourAvgKeyBytes = config.getInteger("histogramHourAvgKeyBytes",
          histogramHourAvgKeyBytes);
      histogramHourAvgDigestBytes = 32 + histogramHourCompression * 7;
      histogramHourAvgDigestBytes = config.getInteger("histogramHourAvgDigestBytes",
          histogramHourAvgDigestBytes);
      histogramHourAccumulatorSize = config.getLong("histogramHourAccumulatorSize",
          histogramHourAccumulatorSize);
      histogramHourAccumulatorPersisted = config.getBoolean("histogramHourAccumulatorPersisted",
          histogramHourAccumulatorPersisted);
      histogramHourMemoryCache = config.getBoolean("histogramHourMemoryCache",
          histogramHourMemoryCache);

      // Histogram: day accumulator settings
      histogramDayListenerPorts = config.getString("histogramDayListenerPorts",
          histogramDayListenerPorts);
      histogramDayFlushSecs = config.getInteger("histogramDayFlushSecs", histogramDayFlushSecs);
      histogramDayCompression = config.getNumber("histogramDayCompression",
          histogramDayCompression, 20, 1000).shortValue();
      histogramDayAvgKeyBytes = config.getInteger("histogramDayAvgKeyBytes",
          histogramDayAvgKeyBytes);
      histogramDayAvgDigestBytes = 32 + histogramDayCompression * 7;
      histogramDayAvgDigestBytes = config.getInteger("histogramDayAvgDigestBytes",
          histogramDayAvgDigestBytes);
      histogramDayAccumulatorSize = config.getLong("histogramDayAccumulatorSize",
          histogramDayAccumulatorSize);
      histogramDayAccumulatorPersisted = config.getBoolean("histogramDayAccumulatorPersisted",
          histogramDayAccumulatorPersisted);
      histogramDayMemoryCache = config.getBoolean("histogramDayMemoryCache",
          histogramDayMemoryCache);

      // Histogram: dist accumulator settings
      histogramDistListenerPorts = config.getString("histogramDistListenerPorts",
          histogramDistListenerPorts);
      histogramDistFlushSecs = config.getInteger("histogramDistFlushSecs", histogramDistFlushSecs);
      histogramDistCompression = config.getNumber("histogramDistCompression",
          histogramDistCompression, 20, 1000).shortValue();
      histogramDistAvgKeyBytes = config.getInteger("histogramDistAvgKeyBytes",
          histogramDistAvgKeyBytes);
      histogramDistAvgDigestBytes = 32 + histogramDistCompression * 7;
      histogramDistAvgDigestBytes = config.getInteger("histogramDistAvgDigestBytes",
          histogramDistAvgDigestBytes);
      histogramDistAccumulatorSize = config.getLong("histogramDistAccumulatorSize",
          histogramDistAccumulatorSize);
      histogramDistAccumulatorPersisted = config.getBoolean("histogramDistAccumulatorPersisted",
          histogramDistAccumulatorPersisted);
      histogramDistMemoryCache = config.getBoolean("histogramDistMemoryCache",
          histogramDistMemoryCache);

      retryThreads = config.getInteger("retryThreads", retryThreads);
      flushThreads = config.getInteger("flushThreads", flushThreads);
      jsonListenerPorts = config.getString("jsonListenerPorts", jsonListenerPorts);
      writeHttpJsonListenerPorts = config.getString("writeHttpJsonListenerPorts",
          writeHttpJsonListenerPorts);
      dataDogJsonPorts = config.getString("dataDogJsonPorts", dataDogJsonPorts);
      dataDogRequestRelayTarget = config.getString("dataDogRequestRelayTarget",
          dataDogRequestRelayTarget);
      dataDogProcessSystemMetrics = config.getBoolean("dataDogProcessSystemMetrics",
          dataDogProcessSystemMetrics);
      dataDogProcessServiceChecks = config.getBoolean("dataDogProcessServiceChecks",
          dataDogProcessServiceChecks);
      graphitePorts = config.getString("graphitePorts", graphitePorts);
      graphiteFormat = config.getString("graphiteFormat", graphiteFormat);
      graphiteFieldsToRemove = config.getString("graphiteFieldsToRemove", graphiteFieldsToRemove);
      graphiteDelimiters = config.getString("graphiteDelimiters", graphiteDelimiters);
      graphiteWhitelistRegex = config.getString("graphiteWhitelistRegex", graphiteWhitelistRegex);
      graphiteBlacklistRegex = config.getString("graphiteBlacklistRegex", graphiteBlacklistRegex);
      whitelistRegex = config.getString("whitelistRegex", whitelistRegex);
      blacklistRegex = config.getString("blacklistRegex", blacklistRegex);
      opentsdbPorts = config.getString("opentsdbPorts", opentsdbPorts);
      opentsdbWhitelistRegex = config.getString("opentsdbWhitelistRegex", opentsdbWhitelistRegex);
      opentsdbBlacklistRegex = config.getString("opentsdbBlacklistRegex", opentsdbBlacklistRegex);
      proxyHost = config.getString("proxyHost", proxyHost);
      proxyPort = config.getInteger("proxyPort", proxyPort);
      proxyPassword = config.getString("proxyPassword", proxyPassword, s -> "<removed>");
      proxyUser = config.getString("proxyUser", proxyUser);
      httpUserAgent = config.getString("httpUserAgent", httpUserAgent);
      httpConnectTimeout = config.getInteger("httpConnectTimeout", httpConnectTimeout);
      httpRequestTimeout = config.getInteger("httpRequestTimeout", httpRequestTimeout);
      httpMaxConnTotal = Math.min(200, config.getInteger("httpMaxConnTotal", httpMaxConnTotal));
      httpMaxConnPerRoute = Math.min(100, config.getInteger("httpMaxConnPerRoute",
          httpMaxConnPerRoute));
      httpAutoRetries = config.getInteger("httpAutoRetries", httpAutoRetries);
      gzipCompression = config.getBoolean("gzipCompression", gzipCompression);
      soLingerTime = config.getInteger("soLingerTime", soLingerTime);
      splitPushWhenRateLimited = config.getBoolean("splitPushWhenRateLimited",
          splitPushWhenRateLimited);
      customSourceTagsProperty = config.getString("customSourceTags", customSourceTagsProperty);
      agentMetricsPointTags = config.getString("agentMetricsPointTags", agentMetricsPointTags);
      ephemeral = config.getBoolean("ephemeral", ephemeral);
      disableRdnsLookup = config.getBoolean("disableRdnsLookup", disableRdnsLookup);
      picklePorts = config.getString("picklePorts", picklePorts);
      traceListenerPorts = config.getString("traceListenerPorts", traceListenerPorts);
      traceJaegerListenerPorts = config.getString("traceJaegerListenerPorts",
          traceJaegerListenerPorts);
      traceJaegerApplicationName = config.getString("traceJaegerApplicationName",
          traceJaegerApplicationName);
      traceZipkinListenerPorts = config.getString("traceZipkinListenerPorts",
          traceZipkinListenerPorts);
      traceZipkinApplicationName = config.getString("traceZipkinApplicationName",
          traceZipkinApplicationName);
      traceSamplingRate = config.getDouble("traceSamplingRate", traceSamplingRate);
      traceSamplingDuration = config.getInteger("traceSamplingDuration", traceSamplingDuration);
      traceDerivedCustomTagKeysProperty = config.getString("traceDerivedCustomTagKeys",
          traceDerivedCustomTagKeysProperty);
      traceAlwaysSampleErrors = config.getBoolean("traceAlwaysSampleErrors",
          traceAlwaysSampleErrors);
      pushRelayListenerPorts = config.getString("pushRelayListenerPorts", pushRelayListenerPorts);
      pushRelayHistogramAggregator = config.getBoolean("pushRelayHistogramAggregator",
          pushRelayHistogramAggregator);
      pushRelayHistogramAggregatorAccumulatorSize =
          config.getLong("pushRelayHistogramAggregatorAccumulatorSize",
              pushRelayHistogramAggregatorAccumulatorSize);
      pushRelayHistogramAggregatorFlushSecs =
          config.getInteger("pushRelayHistogramAggregatorFlushSecs",
              pushRelayHistogramAggregatorFlushSecs);
      pushRelayHistogramAggregatorCompression =
          config.getNumber("pushRelayHistogramAggregatorCompression",
              pushRelayHistogramAggregatorCompression).shortValue();
      bufferFile = config.getString("buffer", bufferFile);
      preprocessorConfigFile = config.getString("preprocessorConfigFile", preprocessorConfigFile);
      dataBackfillCutoffHours = config.getInteger("dataBackfillCutoffHours", dataBackfillCutoffHours);
      dataPrefillCutoffHours = config.getInteger("dataPrefillCutoffHours", dataPrefillCutoffHours);
      filebeatPort = config.getInteger("filebeatPort", filebeatPort);
      rawLogsPort = config.getInteger("rawLogsPort", rawLogsPort);
      rawLogsMaxReceivedLength = config.getInteger("rawLogsMaxReceivedLength",
          rawLogsMaxReceivedLength);
      rawLogsHttpBufferSize = config.getInteger("rawLogsHttpBufferSize", rawLogsHttpBufferSize);
      logsIngestionConfigFile = config.getString("logsIngestionConfigFile", logsIngestionConfigFile);

      authMethod = TokenValidationMethod.fromString(config.getString("authMethod",
          authMethod.toString()));
      authTokenIntrospectionServiceUrl = config.getString("authTokenIntrospectionServiceUrl",
          authTokenIntrospectionServiceUrl);
      authTokenIntrospectionAuthorizationHeader =
          config.getString("authTokenIntrospectionAuthorizationHeader",
          authTokenIntrospectionAuthorizationHeader);
      authResponseRefreshInterval = config.getInteger("authResponseRefreshInterval",
          authResponseRefreshInterval);
      authResponseMaxTtl = config.getInteger("authResponseMaxTtl", authResponseMaxTtl);
      authStaticToken = config.getString("authStaticToken", authStaticToken);

      adminApiListenerPort = config.getInteger("adminApiListenerPort", adminApiListenerPort);
      adminApiRemoteIpWhitelistRegex = config.getString("adminApiRemoteIpWhitelistRegex",
          adminApiRemoteIpWhitelistRegex);
      httpHealthCheckPorts = config.getString("httpHealthCheckPorts", httpHealthCheckPorts);
      httpHealthCheckAllPorts = config.getBoolean("httpHealthCheckAllPorts", false);
      httpHealthCheckPath = config.getString("httpHealthCheckPath", httpHealthCheckPath);
      httpHealthCheckResponseContentType = config.getString("httpHealthCheckResponseContentType",
          httpHealthCheckResponseContentType);
      httpHealthCheckPassStatusCode = config.getInteger("httpHealthCheckPassStatusCode",
          httpHealthCheckPassStatusCode);
      httpHealthCheckPassResponseBody = config.getString("httpHealthCheckPassResponseBody",
          httpHealthCheckPassResponseBody);
      httpHealthCheckFailStatusCode = config.getInteger("httpHealthCheckFailStatusCode",
          httpHealthCheckFailStatusCode);
      httpHealthCheckFailResponseBody = config.getString("httpHealthCheckFailResponseBody",
          httpHealthCheckFailResponseBody);

      // track mutable settings
      pushFlushIntervalInitialValue = Integer.parseInt(config.getRawProperty("pushFlushInterval",
          String.valueOf(pushFlushInterval.get())).trim());
      pushFlushInterval.set(pushFlushIntervalInitialValue);
      config.reportSettingAsGauge(pushFlushInterval, "pushFlushInterval");

      pushFlushMaxPointsInitialValue = Integer.parseInt(config.getRawProperty("pushFlushMaxPoints",
          String.valueOf(pushFlushMaxPoints.get())).trim());
      // clamp values for pushFlushMaxPoints between 1..50000
      pushFlushMaxPointsInitialValue = Math.max(Math.min(pushFlushMaxPointsInitialValue,
          MAX_SPLIT_BATCH_SIZE), 1);
      pushFlushMaxPoints.set(pushFlushMaxPointsInitialValue);
      config.reportSettingAsGauge(pushFlushMaxPoints, "pushFlushMaxPoints");

      retryBackoffBaseSecondsInitialValue = Double.parseDouble(config.
          getRawProperty("retryBackoffBaseSeconds", String.valueOf(retryBackoffBaseSeconds.get())).
          trim());
      retryBackoffBaseSeconds.set(retryBackoffBaseSecondsInitialValue);
      config.reportSettingAsGauge(retryBackoffBaseSeconds, "retryBackoffBaseSeconds");

      /*
        default value for pushMemoryBufferLimit is 16 * pushFlushMaxPoints, but no more than 25% of
        available heap memory. 25% is chosen heuristically as a safe number for scenarios with
        limited system resources (4 CPU cores or less, heap size less than 4GB) to prevent OOM.
        this is a conservative estimate, budgeting 200 characters (400 bytes) per per point line.
        Also, it shouldn't be less than 1 batch size (pushFlushMaxPoints).
       */
      int listeningPorts = Iterables.size(Splitter.on(",").omitEmptyStrings().trimResults().
          split(pushListenerPorts));
      long calculatedMemoryBufferLimit = Math.max(Math.min(16 * pushFlushMaxPoints.get(),
          Runtime.getRuntime().maxMemory() / Math.max(0, listeningPorts) / 4 / flushThreads / 400),
          pushFlushMaxPoints.get());
      logger.fine("Calculated pushMemoryBufferLimit: " + calculatedMemoryBufferLimit);
      pushMemoryBufferLimit.set(Integer.parseInt(config.getRawProperty("pushMemoryBufferLimit",
              String.valueOf(pushMemoryBufferLimit.get())).trim()));
      config.reportSettingAsGauge(pushMemoryBufferLimit, "pushMemoryBufferLimit");
      logger.fine("Configured pushMemoryBufferLimit: " + pushMemoryBufferLimit);

      if (pushConfigFile != null) {
        logger.info("Loaded configuration file " + pushConfigFile);
      }
    } catch (Throwable exception) {
      logger.severe("Could not load configuration file " + pushConfigFile);
      throw exception;
    }
  }

  private void postProcessConfig() {
    // Compatibility with deprecated fields
    if (whitelistRegex == null && graphiteWhitelistRegex != null) {
      whitelistRegex = graphiteWhitelistRegex;
    }

    if (blacklistRegex == null && graphiteBlacklistRegex != null) {
      blacklistRegex = graphiteBlacklistRegex;
    }

    if (pushRateLimit > 0) {
      pushRateLimiter = new RecyclableRateLimiterWithMetrics(
          RecyclableRateLimiterImpl.create(pushRateLimit, pushRateLimitMaxBurstSeconds),
          Metrics.newCounter(new TaggedMetricName("limiter", "permits-granted")),
          Metrics.newCounter(new TaggedMetricName("limiter", "permits-denied")),
          Metrics.newCounter(new TaggedMetricName("limiter", "permits-retried")));
    }

    if (httpUserAgent == null) {
      httpUserAgent = "Wavefront-Proxy/" + props.getString("build.version");
    }

    pushMemoryBufferLimit.set(Math.max(pushMemoryBufferLimit.get(), pushFlushMaxPoints.get()));

    retryBackoffBaseSeconds.set(Math.max(
        Math.min(retryBackoffBaseSeconds.get(), MAX_RETRY_BACKOFF_BASE_SECONDS),
        1.0));
    //QueuedAgentService.setRetryBackoffBaseSeconds(retryBackoffBaseSeconds);

    // create List of custom tags from the configuration string
    Set<String> tagSet = new LinkedHashSet<>();
    Splitter.on(",").trimResults().omitEmptyStrings().split(customSourceTagsProperty).forEach(x -> {
      if (!tagSet.add(x)) {
        logger.warning("Duplicate tag " + x + " specified in customSourceTags config setting");
      }
    });
    customSourceTags.addAll(tagSet);

    // Create set of trace derived RED metrics custom Tag keys.
    Splitter.on(",").trimResults().omitEmptyStrings().
        split(ObjectUtils.firstNonNull(traceDerivedCustomTagKeysProperty, "")).
        forEach(traceDerivedCustomTagKeys::add);

    if (StringUtils.isBlank(hostname.trim())) {
      logger.severe("hostname cannot be blank! Please correct your configuration settings.");
      System.exit(1);
    }
  }

  private String getBuildVersion() {
    try {
      if (props == null) {
        props = ResourceBundle.getBundle("build");
      }
      return props.getString("build.version");
    } catch (MissingResourceException ex) {
      return "unknown";
    }
  }
  private void parseArguments(String[] args) {
    // read build information and print version.
    String versionStr = "Wavefront Proxy version " + getBuildVersion();
    JCommander jCommander = JCommander.newBuilder().
        programName(this.getClass().getCanonicalName()).
        addObject(this).
        allowParameterOverwriting(true).
        build();
    jCommander.parse(args);
    if (version) {
      System.out.println(versionStr);
      System.exit(0);
    }
    if (help) {
      System.out.println(versionStr);
      jCommander.usage();
      System.exit(0);
    }
    logger.info(versionStr);
    logger.info("Arguments: " + IntStream.range(0, args.length).
        mapToObj(i -> (i > 0 && PARAMETERS_TO_HIDE.contains(args[i - 1])) ? "<HIDDEN>" : args[i]).
        collect(Collectors.joining(", ")));
    if (unparsed_params != null) {
      logger.info("Unparsed arguments: " + Joiner.on(", ").join(unparsed_params));
    }
  }

  /**
   * Entry-point for the application.
   *
   * @param args Command-line parameters passed on to JCommander to configure the daemon.
   */
  public void start(String[] args) throws IOException {
    try {

      /* ------------------------------------------------------------------------------------
       * Configuration Setup.
       * ------------------------------------------------------------------------------------ */

      // Parse commandline arguments
      parseArguments(args);

      // Load configuration
      loadListenerConfigurationFile();
      postProcessConfig();
      initPreprocessors();
      configureTokenAuthenticator();

      managedExecutors.add(agentConfigurationExecutor);

      // Conditionally enter an interactive debugging session for logsIngestionConfig.yaml
      if (testLogs) {
        InteractiveLogsTester interactiveLogsTester = new InteractiveLogsTester(this::loadLogsIngestionConfig, prefix);
        logger.info("Reading line-by-line sample log messages from STDIN");
        while (interactiveLogsTester.interactiveTest()) {
          // empty
        }
        System.exit(0);
      }

      // 2. Read or create the unique Id for the daemon running on this machine.
      if (ephemeral) {
        agentId = UUID.randomUUID(); // don't need to store one
        logger.info("Ephemeral proxy id created: " + agentId);
      } else {
        readOrCreateDaemonId();
      }

      configureHttpProxy();

      // Setup queueing.
      apiContainer = new APIContainer(createService(server, ProxyV2API.class),
          createService(server, SourceTagAPI.class), createService(server, EventAPI.class));
      //setupQueueing(service);

      // Perform initial proxy check-in and schedule regular check-ins (once a minute)
      setupCheckins();

      // Start processing of the backlog queues
      startQueueingService();

      // Start the listening endpoints
      startListeners();

      // set up OoM memory guard
      if (memGuardFlushThreshold > 0) {
        setupMemoryGuard((float) memGuardFlushThreshold / 100);
      }

      new Timer().schedule(
          new TimerTask() {
            @Override
            public void run() {
              // exit if no active listeners
              if (activeListeners.count() == 0) {
                logger.severe("**** All listener threads failed to start - there is already a running instance " +
                    "listening on configured ports, or no listening ports configured!");
                logger.severe("Aborting start-up");
                System.exit(1);
              }

              Runtime.getRuntime().addShutdownHook(new Thread("proxy-shutdown-hook") {
                @Override
                public void run() {
                  shutdown();
                }
              });

              logger.info("setup complete");
            }
          },
          5000
      );
    } catch (Throwable t) {
      logger.log(Level.SEVERE, "Aborting start-up", t);
      System.exit(1);
    }
  }

  private void configureHttpProxy() {
    if (proxyHost != null) {
      System.setProperty("http.proxyHost", proxyHost);
      System.setProperty("https.proxyHost", proxyHost);
      System.setProperty("http.proxyPort", String.valueOf(proxyPort));
      System.setProperty("https.proxyPort", String.valueOf(proxyPort));
    }
    if (proxyUser != null && proxyPassword != null) {
      Authenticator.setDefault(
          new Authenticator() {
            @Override
            public PasswordAuthentication getPasswordAuthentication() {
              if (getRequestorType() == RequestorType.PROXY) {
                return new PasswordAuthentication(proxyUser, proxyPassword.toCharArray());
              } else {
                return null;
              }
            }
          }
      );
    }
  }

  protected void configureTokenAuthenticator() {
    HttpClient httpClient = HttpClientBuilder.create().
        useSystemProperties().
        setUserAgent(httpUserAgent).
        setMaxConnPerRoute(10).
        setMaxConnTotal(10).
        setConnectionTimeToLive(1, TimeUnit.MINUTES).
        setRetryHandler(new DefaultHttpRequestRetryHandler(httpAutoRetries, true)).
        setDefaultRequestConfig(
            RequestConfig.custom().
                setContentCompressionEnabled(true).
                setRedirectsEnabled(true).
                setConnectTimeout(httpConnectTimeout).
                setConnectionRequestTimeout(httpConnectTimeout).
                setSocketTimeout(httpRequestTimeout).build()).
        build();

    this.tokenAuthenticator = TokenAuthenticatorBuilder.create().
        setTokenValidationMethod(authMethod).
        setHttpClient(httpClient).
        setTokenIntrospectionServiceUrl(authTokenIntrospectionServiceUrl).
        setTokenIntrospectionAuthorizationHeader(authTokenIntrospectionAuthorizationHeader).
        setAuthResponseRefreshInterval(authResponseRefreshInterval).
        setAuthResponseMaxTtl(authResponseMaxTtl).
        setStaticToken(authStaticToken).
        build();
  }

  /**
   * Create RESTeasy proxies for remote calls via HTTP.
   */
  protected <T> T createService(String serverEndpointUrl, Class<T> apiClass) {
    ResteasyProviderFactory factory = new LocalResteasyProviderFactory(ResteasyProviderFactory.getInstance());
    factory.registerProvider(JsonNodeWriter.class);
    if (!factory.getClasses().contains(ResteasyJackson2Provider.class)) {
      factory.registerProvider(ResteasyJackson2Provider.class);
    }
    ClientHttpEngine httpEngine;
    HttpClient httpClient = HttpClientBuilder.create().
        useSystemProperties().
        setUserAgent(httpUserAgent).
        setMaxConnTotal(httpMaxConnTotal).
        setMaxConnPerRoute(httpMaxConnPerRoute).
        setConnectionTimeToLive(1, TimeUnit.MINUTES).
        setDefaultSocketConfig(
            SocketConfig.custom().
                setSoTimeout(httpRequestTimeout).build()).
        setSSLSocketFactory(new SSLConnectionSocketFactoryImpl(
            SSLConnectionSocketFactory.getSystemSocketFactory(),
            httpRequestTimeout)).
        setRetryHandler(new DefaultHttpRequestRetryHandler(httpAutoRetries, true) {
          @Override
          protected boolean handleAsIdempotent(HttpRequest request) {
            // by default, retry all http calls (submissions are idempotent).
            return true;
          }
        }).
        setDefaultRequestConfig(
            RequestConfig.custom().
                setContentCompressionEnabled(true).
                setRedirectsEnabled(true).
                setConnectTimeout(httpConnectTimeout).
                setConnectionRequestTimeout(httpConnectTimeout).
                setSocketTimeout(httpRequestTimeout).build()).
        build();
    final ApacheHttpClient4Engine apacheHttpClient4Engine = new ApacheHttpClient4Engine(httpClient, true);
    // avoid using disk at all
    apacheHttpClient4Engine.setFileUploadInMemoryThresholdLimit(100);
    apacheHttpClient4Engine.setFileUploadMemoryUnit(ApacheHttpClient4Engine.MemoryUnit.MB);
    httpEngine = apacheHttpClient4Engine;
    ResteasyClient client = new ResteasyClientBuilder().
        httpEngine(httpEngine).
        providerFactory(factory).
        register(GZIPDecodingInterceptor.class).
        register(gzipCompression ? GZIPEncodingInterceptor.class : DisableGZIPEncodingInterceptor.class).
        register(AcceptEncodingGZIPFilter.class).
        register((ClientRequestFilter) context -> {
          if (context.getUri().getPath().contains("/v2/wfproxy") ||
              context.getUri().getPath().contains("/v2/source") ||
              context.getUri().getPath().contains("/event")) {
            context.getHeaders().add("Authorization", "Bearer " + token);
          }
        }).
        build();
    ResteasyWebTarget target = client.target(serverEndpointUrl);
    return target.proxy(apiClass);
  }

  @Deprecated
  protected void startQueueingService() {
    // noop
    /*
    proxyApi.start();
    shutdownTasks.add(() -> {
      try {
        queuedAgentExecutor.shutdownNow();
        // wait for up to httpRequestTimeout
        queuedAgentExecutor.awaitTermination(httpRequestTimeout, TimeUnit.MILLISECONDS);
      } catch (InterruptedException e) {
        // ignore
      }
    });
     */
  }

  /**
   * Read or create the Daemon id for this machine. Reads from ~/.dshell/id.
   */
  private void readOrCreateDaemonId() {
    File agentIdFile;
    if (idFile != null) {
      agentIdFile = new File(idFile);
    } else {
      File userHome = new File(System.getProperty("user.home"));
      if (!userHome.exists() || !userHome.isDirectory()) {
        logger.severe("Cannot read from user.home, quitting");
        System.exit(1);
      }
      File configDirectory = new File(userHome, ".dshell");
      if (configDirectory.exists()) {
        if (!configDirectory.isDirectory()) {
          logger.severe(configDirectory + " must be a directory!");
          System.exit(1);
        }
      } else {
        if (!configDirectory.mkdir()) {
          logger.severe("Cannot create .dshell directory under " + userHome);
          System.exit(1);
        }
      }
      agentIdFile = new File(configDirectory, "id");
    }
    if (agentIdFile.exists()) {
      if (agentIdFile.isFile()) {
        try {
          agentId = UUID.fromString(Files.readFirstLine(agentIdFile, Charsets.UTF_8));
          logger.info("Proxy Id read from file: " + agentId);
        } catch (IllegalArgumentException ex) {
          logger.severe("Cannot read proxy id from " + agentIdFile +
              ", content is malformed");
          System.exit(1);
        } catch (IOException e) {
          logger.log(Level.SEVERE, "Cannot read from " + agentIdFile, e);
          System.exit(1);
        }
      } else {
        logger.severe(agentIdFile + " is not a file!");
        System.exit(1);
      }
    } else {
      agentId = UUID.randomUUID();
      logger.info("Proxy Id created: " + agentId);
      try {
        Files.write(agentId.toString(), agentIdFile, Charsets.UTF_8);
      } catch (IOException e) {
        logger.severe("Cannot write to " + agentIdFile);
        System.exit(1);
      }
    }
  }

  private void checkinError(String errMsg, @Nullable String secondErrMsg) {
    if (hadSuccessfulCheckin) {
      logger.severe(errMsg + (secondErrMsg == null ? "" : " " + secondErrMsg));
    } else {
      logger.severe(Strings.repeat("*", errMsg.length()));
      logger.severe(errMsg);
      if (secondErrMsg != null) {
        logger.severe(secondErrMsg);
      }
      logger.severe(Strings.repeat("*", errMsg.length()));
    }
  }

  /**
   * Perform agent check-in and fetch configuration of the daemon from remote server.
   *
   * @return Fetched configuration. {@code null} if the configuration is invalid.
   */
  private AgentConfiguration checkin() {
    AgentConfiguration newConfig = null;
    JsonNode agentMetricsWorkingCopy;
    long agentMetricsCaptureTsWorkingCopy;
    synchronized(agentConfigurationExecutor) {
      if (agentMetrics == null) return null;
      agentMetricsWorkingCopy = agentMetrics;
      agentMetricsCaptureTsWorkingCopy = agentMetricsCaptureTs;
      agentMetrics = null;
    }
    logger.info("Checking in: " + ObjectUtils.firstNonNull(serverEndpointUrl, server));
    try {
      newConfig = apiContainer.getProxyV2API().proxyCheckin(agentId, "Bearer " + token, hostname,
          props.getString("build.version"), agentMetricsCaptureTsWorkingCopy,
          agentMetricsWorkingCopy, ephemeral);
      agentMetricsWorkingCopy = null;
      hadSuccessfulCheckin = true;
    } catch (ClientErrorException ex) {
      agentMetricsWorkingCopy = null;
      switch (ex.getResponse().getStatus()) {
        case 401:
          checkinError("HTTP 401 Unauthorized: Please verify that your server and token settings",
              "are correct and that the token has Proxy Management permission!");
          break;
        case 403:
          checkinError("HTTP 403 Forbidden: Please verify that your token has Proxy Management permission!", null);
          break;
        case 404:
        case 405:
          String serverUrl = server.replaceAll("/$", "");
          if (!hadSuccessfulCheckin && !retryCheckin && !serverUrl.endsWith("/api")) {
            this.serverEndpointUrl = serverUrl + "/api/";
            checkinError("Possible server endpoint misconfiguration detected, attempting to use " +
                serverEndpointUrl, null);
            apiContainer.setProxyV2API(createService(serverEndpointUrl, ProxyV2API.class));
            apiContainer.setSourceTagAPI(createService(serverEndpointUrl, SourceTagAPI.class));
            apiContainer.setEventAPI(createService(serverEndpointUrl, EventAPI.class));
            retryCheckin = true;
            return null;
          }
          String secondaryMessage = serverUrl.endsWith("/api") ?
              "Current setting: " + server :
              "Server endpoint URLs normally end with '/api/'. Current setting: " + server;
          checkinError("HTTP " + ex.getResponse().getStatus() + ": Misconfiguration detected, please verify that " +
                  "your server setting is correct", secondaryMessage);
          if (!hadSuccessfulCheckin) {
            logger.warning("Aborting start-up");
            System.exit(-5);
          }
          break;
        case 407:
          checkinError("HTTP 407 Proxy Authentication Required: Please verify that proxyUser and proxyPassword",
              "settings are correct and make sure your HTTP proxy is not rate limiting!");
          break;
        default:
          checkinError("HTTP " + ex.getResponse().getStatus() + " error: Unable to check in with Wavefront!",
              server + ": " + Throwables.getRootCause(ex).getMessage());
      }
      return new AgentConfiguration(); // return empty configuration to prevent checking in every second
    } catch (ProcessingException ex) {
      Throwable rootCause = Throwables.getRootCause(ex);
      if (rootCause instanceof UnknownHostException) {
        checkinError("Unknown host: " + server + ". Please verify your DNS and network settings!", null);
        return null;
      }
      if (rootCause instanceof ConnectException ||
          rootCause instanceof SocketTimeoutException) {
        checkinError("Unable to connect to " + server + ": " + rootCause.getMessage(),
            "Please verify your network/firewall settings!");
        return null;
      }
      checkinError("Request processing error: Unable to retrieve proxy configuration!",
          server + ": " + rootCause);
      return null;
    } catch (Exception ex) {
      checkinError("Unable to retrieve proxy configuration from remote server!",
          server + ": " + Throwables.getRootCause(ex));
      return null;
    } finally {
      synchronized(agentConfigurationExecutor) {
        // if check-in process failed (agentMetricsWorkingCopy is not null) and agent metrics have
        // not been updated yet, restore last known set of agent metrics to be retried
        if (agentMetricsWorkingCopy != null && agentMetrics == null) {
          agentMetrics = agentMetricsWorkingCopy;
        }
      }
    }
    try {
      if (newConfig.currentTime != null) {
        Clock.set(newConfig.currentTime);
      }
      newConfig.validate(localAgent);
    } catch (Exception ex) {
      logger.log(Level.WARNING, "configuration file read from server is invalid", ex);
      try {
        apiContainer.getProxyV2API().proxyError(agentId, "Configuration file is invalid: " +
            ex.toString());
      } catch (Exception e) {
        logger.log(Level.WARNING, "cannot report error to collector", e);
      }
      return null;
    }
    return newConfig;
  }

  /**
   * Actual agents can do additional configuration.
   *
   * @param config The configuration to process.
   */
  protected void processConfiguration(AgentConfiguration config) {
    try {
      apiContainer.getProxyV2API().proxyConfigProcessed(agentId);
    } catch (RuntimeException e) {
      // cannot throw or else configuration update thread would die.
    }
  }

  protected void setupCheckins() {
    // Poll or read the configuration file to use.
    AgentConfiguration config;
    if (configFile != null) {
      logger.info("Loading configuration file from: " + configFile);
      try {
        config = GSON.fromJson(new FileReader(configFile),
            AgentConfiguration.class);
      } catch (FileNotFoundException e) {
        throw new RuntimeException("Cannot read config file: " + configFile);
      }
      try {
        config.validate(localAgent);
      } catch (RuntimeException ex) {
        logger.log(Level.SEVERE, "cannot parse config file", ex);
        throw new RuntimeException("cannot parse config file", ex);
      }
      agentId = null;
    } else {
      updateAgentMetrics.run();
      config = checkin();
      if (config == null && retryCheckin) {
        // immediately retry check-ins if we need to re-attempt due to changing the server endpoint URL
        updateAgentMetrics.run();
        config = checkin();
      }
      logger.info("scheduling regular check-ins");
      agentConfigurationExecutor.scheduleAtFixedRate(updateAgentMetrics, 10, 60, TimeUnit.SECONDS);
      agentConfigurationExecutor.scheduleWithFixedDelay(updateConfiguration, 0, 1, TimeUnit.SECONDS);
    }
    // 6. Setup work units and targets based on the configuration.
    if (config != null) {
      logger.info("initial configuration is available, setting up proxy");
      processConfiguration(config);
    }
  }

  private static void safeLogInfo(String msg) {
  }

  public void shutdown() {
    if (!shuttingDown.compareAndSet(false, true)) return;
    try {
      try {
        logger.info("Shutting down the proxy...");
      } catch (Throwable t) {
        // ignore logging errors
      }

      System.out.println("Shutting down: Stopping listeners...");

      stopListeners();

      System.out.println("Shutting down: Stopping schedulers...");

      managedExecutors.forEach(ExecutorService::shutdownNow);
        // wait for up to request timeout
      managedExecutors.forEach(x -> {
        try {
          x.awaitTermination(httpRequestTimeout, TimeUnit.MILLISECONDS);
        } catch (InterruptedException e) {
          // ignore
        }
      });

      System.out.println("Shutting down: Running finalizing tasks...");

      shutdownTasks.forEach(Runnable::run);

      System.out.println("Shutdown complete.");
    } catch (Throwable t) {
      try {
        logger.log(Level.SEVERE, "Error during shutdown: ", t);
      } catch (Throwable loggingError) {
        t.addSuppressed(loggingError);
        t.printStackTrace();
      }
    }
  }

  private static String getLocalHostName() {
    InetAddress localAddress = null;
    try {
      Enumeration<NetworkInterface> nics = NetworkInterface.getNetworkInterfaces();
      while (nics.hasMoreElements()) {
        NetworkInterface network = nics.nextElement();
        if (!network.isUp() || network.isLoopback()) {
          continue;
        }
        for (Enumeration<InetAddress> addresses = network.getInetAddresses(); addresses.hasMoreElements(); ) {
          InetAddress address = addresses.nextElement();
          if (address.isAnyLocalAddress() || address.isLoopbackAddress() || address.isMulticastAddress()) {
            continue;
          }
          if (address instanceof Inet4Address) { // prefer ipv4
            localAddress = address;
            break;
          }
          if (localAddress == null) {
            localAddress = address;
          }
        }
      }
    } catch (SocketException ex) {
      // ignore
    }
    if (localAddress != null) {
      return localAddress.getCanonicalHostName();
    }
    return "localhost";
  }

  abstract void setupMemoryGuard(double threshold);

  /**
   * Return a unique process identifier used to prevent collisions in ~proxy metrics.
   * Try to extract system PID from RuntimeMXBean name string (usually in the "11111@hostname" format).
   * If it's not parsable or an extracted PID is too low, for example, when running in containerized
   * environment, chances of ID collision are much higher, so we use a random 32bit hex string instead.
   *
   * @return unique process identifier string
   */
  private static String getProcessId() {
    try {
      final String runtime = ManagementFactory.getRuntimeMXBean().getName();
      if (runtime.indexOf("@") >= 1) {
        long id = Long.parseLong(runtime.substring(0, runtime.indexOf("@")));
        if (id > 1000) {
          return Long.toString(id);
        }
      }
    } catch (Exception e) {
      // can't resolve process ID, fall back to using random ID
    }
    return Integer.toHexString((int) (Math.random() * Integer.MAX_VALUE));
  }
}<|MERGE_RESOLUTION|>--- conflicted
+++ resolved
@@ -925,7 +925,6 @@
       server = config.getRawProperty("server", server).trim();
       hostname = config.getString("hostname", hostname);
       idFile = config.getString("idFile", idFile);
-<<<<<<< HEAD
       pushRateLimit = config.getInteger("pushRateLimit", pushRateLimit);
       pushRateLimitHistograms = config.getInteger("pushRateLimitHistograms",
           pushRateLimitHistograms);
@@ -934,15 +933,9 @@
       pushRateLimitMaxBurstSeconds = config.getInteger("pushRateLimitMaxBurstSeconds",
           pushRateLimitMaxBurstSeconds);
       pushBlockedSamples = config.getInteger("pushBlockedSamples", pushBlockedSamples);
-=======
-      pushRateLimit = config.getNumber("pushRateLimit", pushRateLimit).intValue();
-      pushRateLimitMaxBurstSeconds = config.getNumber("pushRateLimitMaxBurstSeconds", pushRateLimitMaxBurstSeconds).
-          intValue();
-      pushBlockedSamples = config.getNumber("pushBlockedSamples", pushBlockedSamples).intValue();
       blockedPointsLoggerName = config.getString("blockedPointsLoggerName", blockedPointsLoggerName);
       blockedHistogramsLoggerName = config.getString("blockedHistogramsLoggerName", blockedHistogramsLoggerName);
       blockedSpansLoggerName = config.getString("blockedSpansLoggerName", blockedSpansLoggerName);
->>>>>>> 89eb34af
       pushListenerPorts = config.getString("pushListenerPorts", pushListenerPorts);
       pushListenerMaxReceivedLength = config.getInteger("pushListenerMaxReceivedLength",
           pushListenerMaxReceivedLength);
