--- conflicted
+++ resolved
@@ -1504,13 +1504,8 @@
         register(gzipCompression ? GZIPEncodingInterceptor.class : DisableGZIPEncodingInterceptor.class).
         register(AcceptEncodingGZIPFilter.class).
         register((ClientRequestFilter) context -> {
-<<<<<<< HEAD
-          if (context.getUri().getPath().contains("/pushdata/") ||
-              context.getUri().getPath().contains("/report") ||
-=======
           if (context.getUri().getPath().contains("/v2/wfproxy") ||
               context.getUri().getPath().contains("/v2/source") ||
->>>>>>> 6f86949f
               context.getUri().getPath().contains("/event")) {
             context.getHeaders().add("Authorization", "Bearer " + token);
           }
