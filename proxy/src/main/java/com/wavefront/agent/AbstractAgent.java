--- conflicted
+++ resolved
@@ -54,12 +54,6 @@
   final Counter activeListeners =
       Metrics.newCounter(ExpectedAgentMetric.ACTIVE_LISTENERS.metricName);
 
-  @Parameter(names = {"--customTracingListenerPorts"},
-      description = "Comma-separated list of ports to listen on spans from level 1 SDK. Helps " +
-          "derive RED metrics and for the span and heartbeat for corresponding application at proxy." +
-          " Defaults: none")
-  protected String customTracingListenerPorts = "";
-
   /**
    * A set of commandline parameters to hide when echoing command line arguments
    */
@@ -156,299 +150,6 @@
     return null;
   }
 
-<<<<<<< HEAD
-  private void loadListenerConfigurationFile() throws IOException {
-    ReportableConfig config;
-    // If they've specified a push configuration file, override the command line values
-    try {
-      if (pushConfigFile != null) {
-        config = new ReportableConfig(pushConfigFile);
-      } else {
-        config = new ReportableConfig(); // dummy config
-      }
-      prefix = Strings.emptyToNull(config.getString("prefix", prefix));
-      pushValidationLevel = config.getString("pushValidationLevel", pushValidationLevel);
-      token = ObjectUtils.firstNonNull(config.getRawProperty("token", token), "undefined").trim(); // don't track
-      server = config.getRawProperty("server", server).trim(); // don't track
-      hostname = config.getString("hostname", hostname);
-      idFile = config.getString("idFile", idFile);
-      pushRateLimit = config.getNumber("pushRateLimit", pushRateLimit).intValue();
-      pushRateLimitMaxBurstSeconds = config.getNumber("pushRateLimitMaxBurstSeconds", pushRateLimitMaxBurstSeconds).
-          intValue();
-      pushBlockedSamples = config.getNumber("pushBlockedSamples", pushBlockedSamples).intValue();
-      blockedPointsLoggerName = config.getString("blockedPointsLoggerName", blockedPointsLoggerName);
-      blockedHistogramsLoggerName = config.getString("blockedHistogramsLoggerName", blockedHistogramsLoggerName);
-      blockedSpansLoggerName = config.getString("blockedSpansLoggerName", blockedSpansLoggerName);
-      pushListenerPorts = config.getString("pushListenerPorts", pushListenerPorts);
-      pushListenerMaxReceivedLength = config.getNumber("pushListenerMaxReceivedLength",
-          pushListenerMaxReceivedLength).intValue();
-      pushListenerHttpBufferSize = config.getNumber("pushListenerHttpBufferSize",
-          pushListenerHttpBufferSize).intValue();
-      traceListenerMaxReceivedLength = config.getNumber("traceListenerMaxReceivedLength",
-          traceListenerMaxReceivedLength).intValue();
-      traceListenerHttpBufferSize = config.getNumber("traceListenerHttpBufferSize",
-          traceListenerHttpBufferSize).intValue();
-      listenerIdleConnectionTimeout = config.getNumber("listenerIdleConnectionTimeout",
-          listenerIdleConnectionTimeout).intValue();
-      memGuardFlushThreshold = config.getNumber("memGuardFlushThreshold", memGuardFlushThreshold).intValue();
-
-      // Histogram: global settings
-      histogramStateDirectory = config.getString("histogramStateDirectory", histogramStateDirectory);
-      histogramAccumulatorResolveInterval = config.getNumber("histogramAccumulatorResolveInterval",
-          histogramAccumulatorResolveInterval).longValue();
-      histogramAccumulatorFlushInterval = config.getNumber("histogramAccumulatorFlushInterval",
-          histogramAccumulatorFlushInterval).longValue();
-      histogramAccumulatorFlushMaxBatchSize = config.getNumber("histogramAccumulatorFlushMaxBatchSize",
-          histogramAccumulatorFlushMaxBatchSize).intValue();
-      histogramMaxReceivedLength = config.getNumber("histogramMaxReceivedLength",
-          histogramMaxReceivedLength).intValue();
-      histogramHttpBufferSize = config.getNumber("histogramHttpBufferSize",
-          histogramHttpBufferSize).intValue();
-
-      deltaCountersAggregationListenerPorts =
-          config.getString("deltaCountersAggregationListenerPorts",
-              deltaCountersAggregationListenerPorts);
-      deltaCountersAggregationIntervalSeconds =
-          config.getNumber("deltaCountersAggregationIntervalSeconds",
-              deltaCountersAggregationIntervalSeconds).longValue();
-
-      customTracingListenerPorts =
-          config.getString("customTracingListenerPorts",
-              customTracingListenerPorts);
-
-      // Histogram: deprecated settings - fall back for backwards compatibility
-      if (config.isDefined("avgHistogramKeyBytes")) {
-        histogramMinuteAvgKeyBytes = histogramHourAvgKeyBytes = histogramDayAvgKeyBytes =
-            histogramDistAvgKeyBytes = config.getNumber("avgHistogramKeyBytes",
-                150).intValue();
-      }
-      if (config.isDefined("avgHistogramDigestBytes")) {
-        histogramMinuteAvgDigestBytes = histogramHourAvgDigestBytes = histogramDayAvgDigestBytes =
-            histogramDistAvgDigestBytes = config.getNumber("avgHistogramDigestBytes",
-                500).intValue();
-      }
-      if (config.isDefined("histogramAccumulatorSize")) {
-        histogramMinuteAccumulatorSize = histogramHourAccumulatorSize =
-            histogramDayAccumulatorSize = histogramDistAccumulatorSize = config.getNumber(
-                "histogramAccumulatorSize", 100000).longValue();
-      }
-      if (config.isDefined("histogramCompression")) {
-        histogramMinuteCompression = histogramHourCompression = histogramDayCompression =
-            histogramDistCompression = config.getNumber("histogramCompression", null, 20, 1000).
-                shortValue();
-      }
-      if (config.isDefined("persistAccumulator")) {
-        histogramMinuteAccumulatorPersisted = histogramHourAccumulatorPersisted =
-            histogramDayAccumulatorPersisted = histogramDistAccumulatorPersisted =
-                config.getBoolean("persistAccumulator", false);
-      }
-
-      // Histogram: minute accumulator settings
-      histogramMinuteListenerPorts = config.getString("histogramMinuteListenerPorts", histogramMinuteListenerPorts);
-      histogramMinuteFlushSecs = config.getNumber("histogramMinuteFlushSecs", histogramMinuteFlushSecs).intValue();
-      histogramMinuteCompression = config.getNumber("histogramMinuteCompression",
-          histogramMinuteCompression, 20, 1000).shortValue();
-      histogramMinuteAvgKeyBytes = config.getNumber("histogramMinuteAvgKeyBytes", histogramMinuteAvgKeyBytes).
-          intValue();
-      histogramMinuteAvgDigestBytes = 32 + histogramMinuteCompression * 7;
-      histogramMinuteAvgDigestBytes = config.getNumber("histogramMinuteAvgDigestBytes",
-          histogramMinuteAvgDigestBytes).intValue();
-      histogramMinuteAccumulatorSize = config.getNumber("histogramMinuteAccumulatorSize",
-          histogramMinuteAccumulatorSize).longValue();
-      histogramMinuteAccumulatorPersisted = config.getBoolean("histogramMinuteAccumulatorPersisted",
-          histogramMinuteAccumulatorPersisted);
-      histogramMinuteMemoryCache = config.getBoolean("histogramMinuteMemoryCache", histogramMinuteMemoryCache);
-
-      // Histogram: hour accumulator settings
-      histogramHourListenerPorts = config.getString("histogramHourListenerPorts", histogramHourListenerPorts);
-      histogramHourFlushSecs = config.getNumber("histogramHourFlushSecs", histogramHourFlushSecs).intValue();
-      histogramHourCompression = config.getNumber("histogramHourCompression",
-          histogramHourCompression, 20, 1000).shortValue();
-      histogramHourAvgKeyBytes = config.getNumber("histogramHourAvgKeyBytes", histogramHourAvgKeyBytes).intValue();
-      histogramHourAvgDigestBytes = 32 + histogramHourCompression * 7;
-      histogramHourAvgDigestBytes = config.getNumber("histogramHourAvgDigestBytes", histogramHourAvgDigestBytes).
-          intValue();
-      histogramHourAccumulatorSize = config.getNumber("histogramHourAccumulatorSize", histogramHourAccumulatorSize).
-          longValue();
-      histogramHourAccumulatorPersisted = config.getBoolean("histogramHourAccumulatorPersisted",
-          histogramHourAccumulatorPersisted);
-      histogramHourMemoryCache = config.getBoolean("histogramHourMemoryCache", histogramHourMemoryCache);
-
-      // Histogram: day accumulator settings
-      histogramDayListenerPorts = config.getString("histogramDayListenerPorts", histogramDayListenerPorts);
-      histogramDayFlushSecs = config.getNumber("histogramDayFlushSecs", histogramDayFlushSecs).intValue();
-      histogramDayCompression = config.getNumber("histogramDayCompression",
-          histogramDayCompression, 20, 1000).shortValue();
-      histogramDayAvgKeyBytes = config.getNumber("histogramDayAvgKeyBytes", histogramDayAvgKeyBytes).intValue();
-      histogramDayAvgDigestBytes = 32 + histogramDayCompression * 7;
-      histogramDayAvgDigestBytes = config.getNumber("histogramDayAvgDigestBytes", histogramDayAvgDigestBytes).
-          intValue();
-      histogramDayAccumulatorSize = config.getNumber("histogramDayAccumulatorSize", histogramDayAccumulatorSize).
-          longValue();
-      histogramDayAccumulatorPersisted = config.getBoolean("histogramDayAccumulatorPersisted",
-          histogramDayAccumulatorPersisted);
-      histogramDayMemoryCache = config.getBoolean("histogramDayMemoryCache", histogramDayMemoryCache);
-
-      // Histogram: dist accumulator settings
-      histogramDistListenerPorts = config.getString("histogramDistListenerPorts", histogramDistListenerPorts);
-      histogramDistFlushSecs = config.getNumber("histogramDistFlushSecs", histogramDistFlushSecs).intValue();
-      histogramDistCompression = config.getNumber("histogramDistCompression",
-          histogramDistCompression, 20, 1000).shortValue();
-      histogramDistAvgKeyBytes = config.getNumber("histogramDistAvgKeyBytes", histogramDistAvgKeyBytes).intValue();
-      histogramDistAvgDigestBytes = 32 + histogramDistCompression * 7;
-      histogramDistAvgDigestBytes = config.getNumber("histogramDistAvgDigestBytes", histogramDistAvgDigestBytes).
-          intValue();
-      histogramDistAccumulatorSize = config.getNumber("histogramDistAccumulatorSize", histogramDistAccumulatorSize).
-          longValue();
-      histogramDistAccumulatorPersisted = config.getBoolean("histogramDistAccumulatorPersisted",
-          histogramDistAccumulatorPersisted);
-      histogramDistMemoryCache = config.getBoolean("histogramDistMemoryCache", histogramDistMemoryCache);
-
-      retryThreads = config.getNumber("retryThreads", retryThreads).intValue();
-      flushThreads = config.getNumber("flushThreads", flushThreads).intValue();
-      jsonListenerPorts = config.getString("jsonListenerPorts", jsonListenerPorts);
-      writeHttpJsonListenerPorts = config.getString("writeHttpJsonListenerPorts", writeHttpJsonListenerPorts);
-      dataDogJsonPorts = config.getString("dataDogJsonPorts", dataDogJsonPorts);
-      dataDogRequestRelayTarget = config.getString("dataDogRequestRelayTarget", dataDogRequestRelayTarget);
-      dataDogProcessSystemMetrics = config.getBoolean("dataDogProcessSystemMetrics", dataDogProcessSystemMetrics);
-      dataDogProcessServiceChecks = config.getBoolean("dataDogProcessServiceChecks", dataDogProcessServiceChecks);
-      graphitePorts = config.getString("graphitePorts", graphitePorts);
-      graphiteFormat = config.getString("graphiteFormat", graphiteFormat);
-      graphiteFieldsToRemove = config.getString("graphiteFieldsToRemove", graphiteFieldsToRemove);
-      graphiteDelimiters = config.getString("graphiteDelimiters", graphiteDelimiters);
-      graphiteWhitelistRegex = config.getString("graphiteWhitelistRegex", graphiteWhitelistRegex);
-      graphiteBlacklistRegex = config.getString("graphiteBlacklistRegex", graphiteBlacklistRegex);
-      whitelistRegex = config.getString("whitelistRegex", whitelistRegex);
-      blacklistRegex = config.getString("blacklistRegex", blacklistRegex);
-      opentsdbPorts = config.getString("opentsdbPorts", opentsdbPorts);
-      opentsdbWhitelistRegex = config.getString("opentsdbWhitelistRegex", opentsdbWhitelistRegex);
-      opentsdbBlacklistRegex = config.getString("opentsdbBlacklistRegex", opentsdbBlacklistRegex);
-      proxyHost = config.getString("proxyHost", proxyHost);
-      proxyPort = config.getNumber("proxyPort", proxyPort).intValue();
-      proxyPassword = config.getString("proxyPassword", proxyPassword, s -> "<removed>");
-      proxyUser = config.getString("proxyUser", proxyUser);
-      httpUserAgent = config.getString("httpUserAgent", httpUserAgent);
-      httpConnectTimeout = config.getNumber("httpConnectTimeout", httpConnectTimeout).intValue();
-      httpRequestTimeout = config.getNumber("httpRequestTimeout", httpRequestTimeout).intValue();
-      httpMaxConnTotal = Math.min(200, config.getNumber("httpMaxConnTotal", httpMaxConnTotal).intValue());
-      httpMaxConnPerRoute = Math.min(100, config.getNumber("httpMaxConnPerRoute", httpMaxConnPerRoute).intValue());
-      httpAutoRetries = config.getNumber("httpAutoRetries", httpAutoRetries).intValue();
-      gzipCompression = config.getBoolean("gzipCompression", gzipCompression);
-      soLingerTime = config.getNumber("soLingerTime", soLingerTime).intValue();
-      splitPushWhenRateLimited = config.getBoolean("splitPushWhenRateLimited", splitPushWhenRateLimited);
-      customSourceTagsProperty = config.getString("customSourceTags", customSourceTagsProperty);
-      agentMetricsPointTags = config.getString("agentMetricsPointTags", agentMetricsPointTags);
-      ephemeral = config.getBoolean("ephemeral", ephemeral);
-      disableRdnsLookup = config.getBoolean("disableRdnsLookup", disableRdnsLookup);
-      picklePorts = config.getString("picklePorts", picklePorts);
-      traceListenerPorts = config.getString("traceListenerPorts", traceListenerPorts);
-      traceJaegerListenerPorts = config.getString("traceJaegerListenerPorts", traceJaegerListenerPorts);
-      traceJaegerHttpListenerPorts = config.getString("traceJaegerHttpListenerPorts",
-          traceJaegerHttpListenerPorts);
-      traceJaegerApplicationName = config.getString("traceJaegerApplicationName", traceJaegerApplicationName);
-      traceZipkinListenerPorts = config.getString("traceZipkinListenerPorts", traceZipkinListenerPorts);
-      traceZipkinApplicationName = config.getString("traceZipkinApplicationName", traceZipkinApplicationName);
-      traceSamplingRate = Double.parseDouble(config.getRawProperty("traceSamplingRate",
-          String.valueOf(traceSamplingRate)).trim());
-      traceSamplingDuration = config.getNumber("traceSamplingDuration", traceSamplingDuration).intValue();
-      traceDerivedCustomTagKeysProperty = config.getString("traceDerivedCustomTagKeys", traceDerivedCustomTagKeysProperty);
-      traceAlwaysSampleErrors = config.getBoolean("traceAlwaysSampleErrors", traceAlwaysSampleErrors);
-      pushRelayListenerPorts = config.getString("pushRelayListenerPorts", pushRelayListenerPorts);
-      pushRelayHistogramAggregator = config.getBoolean("pushRelayHistogramAggregator",
-          pushRelayHistogramAggregator);
-      pushRelayHistogramAggregatorAccumulatorSize =
-          config.getNumber("pushRelayHistogramAggregatorAccumulatorSize",
-              pushRelayHistogramAggregatorAccumulatorSize).longValue();
-      pushRelayHistogramAggregatorFlushSecs =
-          config.getNumber("pushRelayHistogramAggregatorFlushSecs",
-              pushRelayHistogramAggregatorFlushSecs).intValue();
-      pushRelayHistogramAggregatorCompression =
-          config.getNumber("pushRelayHistogramAggregatorCompression",
-              pushRelayHistogramAggregatorCompression).shortValue();
-      bufferFile = config.getString("buffer", bufferFile);
-      preprocessorConfigFile = config.getString("preprocessorConfigFile", preprocessorConfigFile);
-      dataBackfillCutoffHours = config.getNumber("dataBackfillCutoffHours", dataBackfillCutoffHours).intValue();
-      dataPrefillCutoffHours = config.getNumber("dataPrefillCutoffHours", dataPrefillCutoffHours).intValue();
-      filebeatPort = config.getNumber("filebeatPort", filebeatPort).intValue();
-      rawLogsPort = config.getNumber("rawLogsPort", rawLogsPort).intValue();
-      rawLogsMaxReceivedLength = config.getNumber("rawLogsMaxReceivedLength", rawLogsMaxReceivedLength).intValue();
-      rawLogsHttpBufferSize = config.getNumber("rawLogsHttpBufferSize", rawLogsHttpBufferSize).intValue();
-      logsIngestionConfigFile = config.getString("logsIngestionConfigFile", logsIngestionConfigFile);
-
-      authMethod = TokenValidationMethod.fromString(config.getString("authMethod", authMethod.toString()));
-      authTokenIntrospectionServiceUrl = config.getString("authTokenIntrospectionServiceUrl",
-          authTokenIntrospectionServiceUrl);
-      authTokenIntrospectionAuthorizationHeader = config.getString("authTokenIntrospectionAuthorizationHeader",
-          authTokenIntrospectionAuthorizationHeader);
-      authResponseRefreshInterval = config.getNumber("authResponseRefreshInterval", authResponseRefreshInterval).
-          intValue();
-      authResponseMaxTtl = config.getNumber("authResponseMaxTtl", authResponseMaxTtl).intValue();
-      authStaticToken = config.getString("authStaticToken", authStaticToken);
-
-      adminApiListenerPort = config.getNumber("adminApiListenerPort", adminApiListenerPort).
-          intValue();
-      adminApiRemoteIpWhitelistRegex = config.getString("adminApiRemoteIpWhitelistRegex",
-          adminApiRemoteIpWhitelistRegex);
-      httpHealthCheckPorts = config.getString("httpHealthCheckPorts", httpHealthCheckPorts);
-      httpHealthCheckAllPorts = config.getBoolean("httpHealthCheckAllPorts", false);
-      httpHealthCheckPath = config.getString("httpHealthCheckPath", httpHealthCheckPath);
-      httpHealthCheckResponseContentType = config.getString("httpHealthCheckResponseContentType",
-          httpHealthCheckResponseContentType);
-      httpHealthCheckPassStatusCode = config.getNumber("httpHealthCheckPassStatusCode",
-          httpHealthCheckPassStatusCode).intValue();
-      httpHealthCheckPassResponseBody = config.getString("httpHealthCheckPassResponseBody",
-          httpHealthCheckPassResponseBody);
-      httpHealthCheckFailStatusCode = config.getNumber("httpHealthCheckFailStatusCode",
-          httpHealthCheckFailStatusCode).intValue();
-      httpHealthCheckFailResponseBody = config.getString("httpHealthCheckFailResponseBody",
-          httpHealthCheckFailResponseBody);
-
-      // track mutable settings
-      pushFlushIntervalInitialValue = Integer.parseInt(config.getRawProperty("pushFlushInterval",
-          String.valueOf(pushFlushInterval.get())).trim());
-      pushFlushInterval.set(pushFlushIntervalInitialValue);
-      config.reportSettingAsGauge(pushFlushInterval, "pushFlushInterval");
-
-      pushFlushMaxPointsInitialValue = Integer.parseInt(config.getRawProperty("pushFlushMaxPoints",
-          String.valueOf(pushFlushMaxPoints.get())).trim());
-      // clamp values for pushFlushMaxPoints between 1..50000
-      pushFlushMaxPointsInitialValue = Math.max(Math.min(pushFlushMaxPointsInitialValue, MAX_SPLIT_BATCH_SIZE), 1);
-      pushFlushMaxPoints.set(pushFlushMaxPointsInitialValue);
-      config.reportSettingAsGauge(pushFlushMaxPoints, "pushFlushMaxPoints");
-
-      retryBackoffBaseSecondsInitialValue = Double.parseDouble(config.getRawProperty("retryBackoffBaseSeconds",
-          String.valueOf(retryBackoffBaseSeconds.get())).trim());
-      retryBackoffBaseSeconds.set(retryBackoffBaseSecondsInitialValue);
-      config.reportSettingAsGauge(retryBackoffBaseSeconds, "retryBackoffBaseSeconds");
-
-        /*
-          default value for pushMemoryBufferLimit is 16 * pushFlushMaxPoints, but no more than 25% of available heap
-          memory. 25% is chosen heuristically as a safe number for scenarios with limited system resources (4 CPU cores
-          or less, heap size less than 4GB) to prevent OOM. this is a conservative estimate, budgeting 200 characters
-          (400 bytes) per per point line. Also, it shouldn't be less than 1 batch size (pushFlushMaxPoints).
-         */
-      int listeningPorts = Iterables.size(Splitter.on(",").omitEmptyStrings().trimResults().
-          split(pushListenerPorts));
-      long calculatedMemoryBufferLimit = Math.max(Math.min(16 * pushFlushMaxPoints.get(),
-          Runtime.getRuntime().maxMemory() / (listeningPorts > 0 ? listeningPorts : 1) / 4 / flushThreads / 400),
-          pushFlushMaxPoints.get());
-      logger.fine("Calculated pushMemoryBufferLimit: " + calculatedMemoryBufferLimit);
-      pushMemoryBufferLimit.set(Integer.parseInt(
-          config.getRawProperty("pushMemoryBufferLimit", String.valueOf(pushMemoryBufferLimit.get())).trim()));
-      config.reportSettingAsGauge(pushMemoryBufferLimit, "pushMemoryBufferLimit");
-      logger.fine("Configured pushMemoryBufferLimit: " + pushMemoryBufferLimit);
-
-      if (pushConfigFile != null) {
-        logger.warning("Loaded configuration file " + pushConfigFile);
-      }
-    } catch (Throwable exception) {
-      logger.severe("Could not load configuration file " + pushConfigFile);
-      throw exception;
-    }
-  }
-
-=======
->>>>>>> 6d1d99ea
   private void postProcessConfig() {
     System.setProperty("org.apache.commons.logging.Log",
         "org.apache.commons.logging.impl.SimpleLog");
