--- conflicted
+++ resolved
@@ -483,7 +483,6 @@
       "metrics data in DataDog format. Binds, by default, to none.")
   protected String dataDogJsonPorts = "";
 
-<<<<<<< HEAD
   @Parameter(names = {"--dataDogRequestRelayTarget"}, description = "HTTP/HTTPS target for relaying all incoming " +
       "requests on dataDogJsonPorts to. Defaults to none (do not relay incoming requests)")
   protected String dataDogRequestRelayTarget = null;
@@ -496,16 +495,12 @@
       "Defaults to true.")
   protected boolean dataDogProcessServiceChecks = true;
 
-  @Parameter(names = {"--writeHttpJsonPorts"}, description = "Comma-separated list of ports to listen on for json metrics from collectd write_http json format " +
-      "data. Binds, by default, to none.")
-=======
   @Parameter(names = {"--writeHttpJsonListenerPorts"}, description = "Comma-separated list of ports to listen on " +
       "for json metrics from collectd write_http json format data. Binds, by default, to none.")
   protected String writeHttpJsonListenerPorts = "";
 
   @Deprecated
   @Parameter(names = {"--writeHttpJsonPorts"}, description = "DEPRECATED - use writeHttpJsonListenerPorts")
->>>>>>> 6d9ca565
   protected String writeHttpJsonPorts = "";
 
   @Parameter(names = {"--filebeatPort"}, description = "Port on which to listen for filebeat data.")
