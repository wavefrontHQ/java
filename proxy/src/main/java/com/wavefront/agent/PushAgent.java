package com.wavefront.agent;

import com.google.common.annotations.VisibleForTesting;
import com.google.common.base.Preconditions;
import com.google.common.base.Splitter;
import com.google.common.collect.ImmutableList;
import com.google.common.collect.ImmutableMap;
import com.google.common.util.concurrent.RecyclableRateLimiter;
import com.tdunning.math.stats.AgentDigest;
import com.tdunning.math.stats.AgentDigest.AgentDigestMarshaller;
import com.uber.tchannel.api.TChannel;
import com.uber.tchannel.channels.Connection;
import com.wavefront.agent.auth.TokenAuthenticatorBuilder;
import com.wavefront.agent.channel.CachingHostnameLookupResolver;
import com.wavefront.agent.channel.HealthCheckManager;
import com.wavefront.agent.channel.HealthCheckManagerImpl;
import com.wavefront.agent.channel.SharedGraphiteHostAnnotator;
import com.wavefront.agent.config.ConfigurationException;
import com.wavefront.agent.data.QueueingReason;
import com.wavefront.agent.formatter.GraphiteFormatter;
import com.wavefront.agent.handlers.DelegatingReportableEntityHandlerFactoryImpl;
import com.wavefront.agent.handlers.DeltaCounterAccumulationHandlerImpl;
import com.wavefront.agent.handlers.HandlerKey;
import com.wavefront.agent.handlers.HistogramAccumulationHandlerImpl;
import com.wavefront.agent.handlers.InternalProxyWavefrontClient;
import com.wavefront.agent.handlers.RecyclableRateLimiterFactory;
import com.wavefront.agent.handlers.RecyclableRateLimiterFactoryImpl;
import com.wavefront.agent.handlers.ReportableEntityHandler;
import com.wavefront.agent.handlers.ReportableEntityHandlerFactory;
import com.wavefront.agent.handlers.ReportableEntityHandlerFactoryImpl;
import com.wavefront.agent.handlers.SenderTaskFactory;
import com.wavefront.agent.handlers.SenderTaskFactoryImpl;
import com.wavefront.agent.histogram.MapLoader;
import com.wavefront.agent.histogram.PointHandlerDispatcher;
import com.wavefront.agent.histogram.Utils;
import com.wavefront.agent.histogram.Utils.HistogramKey;
import com.wavefront.agent.histogram.Utils.HistogramKeyMarshaller;
import com.wavefront.agent.histogram.accumulator.AccumulationCache;
import com.wavefront.agent.histogram.accumulator.Accumulator;
import com.wavefront.agent.histogram.accumulator.AgentDigestFactory;
import com.wavefront.agent.listeners.AdminPortUnificationHandler;
import com.wavefront.agent.listeners.ChannelByteArrayHandler;
import com.wavefront.agent.listeners.DataDogPortUnificationHandler;
import com.wavefront.agent.listeners.HttpHealthCheckEndpointHandler;
import com.wavefront.agent.listeners.JsonMetricsPortUnificationHandler;
import com.wavefront.agent.listeners.OpenTSDBPortUnificationHandler;
import com.wavefront.agent.listeners.RawLogsIngesterPortUnificationHandler;
import com.wavefront.agent.listeners.RelayPortUnificationHandler;
import com.wavefront.agent.listeners.WavefrontPortUnificationHandler;
import com.wavefront.agent.listeners.WriteHttpJsonPortUnificationHandler;
import com.wavefront.agent.listeners.tracing.JaegerPortUnificationHandler;
import com.wavefront.agent.listeners.tracing.JaegerTChannelCollectorHandler;
import com.wavefront.agent.listeners.tracing.TracePortUnificationHandler;
import com.wavefront.agent.listeners.tracing.ZipkinPortUnificationHandler;
import com.wavefront.agent.logsharvesting.FilebeatIngester;
import com.wavefront.agent.logsharvesting.LogsIngester;
import com.wavefront.agent.preprocessor.PreprocessorRuleMetrics;
import com.wavefront.agent.preprocessor.ReportPointAddPrefixTransformer;
import com.wavefront.agent.preprocessor.ReportPointTimestampInRangeFilter;
import com.wavefront.agent.preprocessor.SpanSanitizeTransformer;
import com.wavefront.agent.queueing.QueueingFactory;
import com.wavefront.agent.queueing.QueueingFactoryImpl;
import com.wavefront.agent.queueing.TaskQueueFactory;
import com.wavefront.agent.queueing.TaskQueueFactoryImpl;
import com.wavefront.agent.sampler.SpanSamplerUtils;
import com.wavefront.api.agent.AgentConfiguration;
import com.wavefront.common.NamedThreadFactory;
import com.wavefront.common.TaggedMetricName;
import com.wavefront.data.ReportableEntityType;
import com.wavefront.ingester.EventDecoder;
import com.wavefront.ingester.GraphiteDecoder;
import com.wavefront.ingester.HistogramDecoder;
import com.wavefront.ingester.OpenTSDBDecoder;
import com.wavefront.ingester.PickleProtocolDecoder;
import com.wavefront.ingester.ReportPointDecoderWrapper;
import com.wavefront.ingester.ReportSourceTagDecoder;
import com.wavefront.ingester.ReportableEntityDecoder;
import com.wavefront.ingester.SpanDecoder;
import com.wavefront.ingester.SpanLogsDecoder;
import com.wavefront.ingester.TcpIngester;
import com.wavefront.metrics.ExpectedAgentMetric;
import com.wavefront.sdk.common.WavefrontSender;
import com.wavefront.sdk.entities.tracing.sampling.CompositeSampler;
import com.wavefront.sdk.entities.tracing.sampling.Sampler;
import com.yammer.metrics.Metrics;
import com.yammer.metrics.core.Counter;
import io.netty.channel.ChannelHandler;
import io.netty.channel.ChannelOption;
import io.netty.handler.codec.LengthFieldBasedFrameDecoder;
import io.netty.handler.codec.bytes.ByteArrayDecoder;
import net.openhft.chronicle.map.ChronicleMap;
import org.apache.commons.lang.BooleanUtils;
import org.apache.commons.lang3.ObjectUtils;
import org.apache.commons.lang3.StringUtils;
import org.apache.http.client.HttpClient;
import org.apache.http.client.config.RequestConfig;
import org.apache.http.impl.client.DefaultHttpRequestRetryHandler;
import org.apache.http.impl.client.HttpClientBuilder;
import org.logstash.beats.Server;
import wavefront.report.ReportPoint;

import javax.annotation.Nonnull;
import javax.annotation.Nullable;
import java.io.File;
import java.io.IOException;
import java.net.BindException;
import java.net.InetAddress;
import java.nio.ByteOrder;
import java.util.ArrayList;
import java.util.Collections;
import java.util.HashMap;
import java.util.IdentityHashMap;
import java.util.Iterator;
import java.util.List;
import java.util.Map;
import java.util.concurrent.Executors;
import java.util.concurrent.ScheduledExecutorService;
import java.util.concurrent.TimeUnit;
import java.util.function.Consumer;
import java.util.function.Function;
import java.util.function.Supplier;
import java.util.logging.Level;
import java.util.logging.Logger;
import java.util.stream.Collectors;

import static com.google.common.base.Preconditions.checkArgument;
import static com.wavefront.agent.ProxyUtil.createInitializer;
import static com.wavefront.agent.Utils.lazySupplier;
import static com.wavefront.agent.handlers.RecyclableRateLimiterFactoryImpl.NO_RATE_LIMIT;

/**
 * Push-only Agent.
 *
 * @author Clement Pang (clement@wavefront.com)
 */
public class PushAgent extends AbstractAgent {

  protected final List<Thread> managedThreads = new ArrayList<>();
  protected final IdentityHashMap<ChannelOption<?>, Object> childChannelOptions =
      new IdentityHashMap<>();
  protected ScheduledExecutorService histogramExecutor;
  protected ScheduledExecutorService histogramFlushExecutor;
  protected final Counter bindErrors = Metrics.newCounter(
      ExpectedAgentMetric.LISTENERS_BIND_ERRORS.metricName);
  protected TaskQueueFactory taskQueueFactory;
  protected SharedGraphiteHostAnnotator remoteHostAnnotator;
  protected Function<InetAddress, String> hostnameResolver;
  protected SenderTaskFactory senderTaskFactory;
  protected QueueingFactory queueingFactory;
  protected ReportableEntityHandlerFactory handlerFactory;
  protected RecyclableRateLimiterFactory rateLimiterFactory;
  protected HealthCheckManager healthCheckManager;
  protected final Supplier<Map<ReportableEntityType, ReportableEntityDecoder<?, ?>>>
      decoderSupplier = lazySupplier(() ->
      ImmutableMap.<ReportableEntityType, ReportableEntityDecoder<?, ?>>builder().
          put(ReportableEntityType.POINT, new ReportPointDecoderWrapper(
              new GraphiteDecoder("unknown", proxyConfig.getCustomSourceTags()))).
          put(ReportableEntityType.SOURCE_TAG, new ReportSourceTagDecoder()).
          put(ReportableEntityType.HISTOGRAM, new ReportPointDecoderWrapper(
              new HistogramDecoder("unknown"))).
          put(ReportableEntityType.TRACE, new SpanDecoder("unknown")).
          put(ReportableEntityType.TRACE_SPAN_LOGS, new SpanLogsDecoder()).
          put(ReportableEntityType.EVENT, new EventDecoder()).build());
  private Logger blockedPointsLogger;
  private Logger blockedHistogramsLogger;
  private Logger blockedSpansLogger;

  public static void main(String[] args) throws IOException {
    // Start the ssh daemon
    new PushAgent().start(args);
  }

  public PushAgent() {
    super(false, true);
  }

  @Deprecated
  protected PushAgent(boolean reportAsPushAgent) {
    super(false, reportAsPushAgent);
  }

  @Override
  protected void setupMemoryGuard(double threshold) {
    new ProxyMemoryGuard(() ->
        senderTaskFactory.drainBuffersToQueue(QueueingReason.MEMORY_PRESSURE), threshold);
  }

  @Override
  protected void startListeners() {
    blockedPointsLogger = Logger.getLogger(proxyConfig.getBlockedPointsLoggerName());
    blockedHistogramsLogger = Logger.getLogger(proxyConfig.getBlockedHistogramsLoggerName());
    blockedSpansLogger = Logger.getLogger(proxyConfig.getBlockedHistogramsLoggerName());

    if (proxyConfig.getSoLingerTime() >= 0) {
      childChannelOptions.put(ChannelOption.SO_LINGER, proxyConfig.getSoLingerTime());
    }
    hostnameResolver = new CachingHostnameLookupResolver(proxyConfig.isDisableRdnsLookup(),
        ExpectedAgentMetric.RDNS_CACHE_SIZE.metricName);
    taskQueueFactory = new TaskQueueFactoryImpl(proxyConfig.getBufferFile(),
        proxyConfig.isPurgeBuffer());
    remoteHostAnnotator = new SharedGraphiteHostAnnotator(proxyConfig.getCustomSourceTags(),
        hostnameResolver);
    rateLimiterFactory = new RecyclableRateLimiterFactoryImpl(proxyConfig);
    queueingFactory = new QueueingFactoryImpl(apiContainer, agentId, taskQueueFactory,
        rateLimiterFactory, entityWrapper);
    senderTaskFactory = new SenderTaskFactoryImpl(apiContainer, agentId, taskQueueFactory,
        queueingFactory, rateLimiterFactory, entityWrapper);
    handlerFactory = new ReportableEntityHandlerFactoryImpl(senderTaskFactory,
        proxyConfig.getPushBlockedSamples(), proxyConfig.getFlushThreads(),
        () -> validationConfiguration, blockedPointsLogger, blockedHistogramsLogger,
        blockedSpansLogger);
    healthCheckManager = new HealthCheckManagerImpl(proxyConfig.getHttpHealthCheckPath(),
        proxyConfig.getHttpHealthCheckResponseContentType(),
        proxyConfig.getHttpHealthCheckPassStatusCode(),
        proxyConfig.getHttpHealthCheckPassResponseBody(),
        proxyConfig.getHttpHealthCheckFailStatusCode(),
        proxyConfig.getHttpHealthCheckFailResponseBody());

    shutdownTasks.add(() -> senderTaskFactory.shutdown());
    shutdownTasks.add(() -> senderTaskFactory.drainBuffersToQueue(null));

    if (proxyConfig.getAdminApiListenerPort() > 0) {
      startAdminListener(proxyConfig.getAdminApiListenerPort());
    }
    portIterator(proxyConfig.getHttpHealthCheckPorts()).forEachRemaining(strPort ->
        startHealthCheckListener(Integer.parseInt(strPort)));

    portIterator(proxyConfig.getPushListenerPorts()).forEachRemaining(strPort -> {
      startGraphiteListener(strPort, handlerFactory, remoteHostAnnotator);
      logger.info("listening on port: " + strPort + " for Wavefront metrics");
    });

    portIterator(proxyConfig.getDeltaCountersAggregationListenerPorts()).forEachRemaining(strPort ->
    {
      startDeltaCounterListener(strPort, remoteHostAnnotator, senderTaskFactory);
      logger.info("listening on port: " + strPort + " for Wavefront delta counter metrics");
    });

    {
      // Histogram bootstrap.
      Iterator<String> histMinPorts = portIterator(proxyConfig.getHistogramMinuteListenerPorts());
      Iterator<String> histHourPorts = portIterator(proxyConfig.getHistogramHourListenerPorts());
      Iterator<String> histDayPorts = portIterator(proxyConfig.getHistogramDayListenerPorts());
      Iterator<String> histDistPorts = portIterator(proxyConfig.getHistogramDistListenerPorts());

      int activeHistogramAggregationTypes = (histDayPorts.hasNext() ? 1 : 0) +
          (histHourPorts.hasNext() ? 1 : 0) + (histMinPorts.hasNext() ? 1 : 0) +
          (histDistPorts.hasNext() ? 1 : 0);
      if (activeHistogramAggregationTypes > 0) { /*Histograms enabled*/
        histogramExecutor = Executors.newScheduledThreadPool(
            1 + activeHistogramAggregationTypes, new NamedThreadFactory("histogram-service"));
        histogramFlushExecutor = Executors.newScheduledThreadPool(
            Runtime.getRuntime().availableProcessors() / 2,
            new NamedThreadFactory("histogram-flush"));
        managedExecutors.add(histogramExecutor);
        managedExecutors.add(histogramFlushExecutor);

        File baseDirectory = new File(proxyConfig.getHistogramStateDirectory());

        // Central dispatch
        ReportableEntityHandler<ReportPoint, String> pointHandler = handlerFactory.getHandler(
            HandlerKey.of(ReportableEntityType.HISTOGRAM, "histogram_ports"));

        startHistogramListeners(histMinPorts, pointHandler, remoteHostAnnotator,
            Utils.Granularity.MINUTE, proxyConfig.getHistogramMinuteFlushSecs(),
            proxyConfig.isHistogramMinuteMemoryCache(), baseDirectory,
            proxyConfig.getHistogramMinuteAccumulatorSize(),
            proxyConfig.getHistogramMinuteAvgKeyBytes(),
            proxyConfig.getHistogramMinuteAvgDigestBytes(),
            proxyConfig.getHistogramMinuteCompression(),
            proxyConfig.isHistogramMinuteAccumulatorPersisted());
        startHistogramListeners(histHourPorts, pointHandler, remoteHostAnnotator,
            Utils.Granularity.HOUR, proxyConfig.getHistogramHourFlushSecs(),
            proxyConfig.isHistogramHourMemoryCache(), baseDirectory,
            proxyConfig.getHistogramHourAccumulatorSize(),
            proxyConfig.getHistogramHourAvgKeyBytes(),
            proxyConfig.getHistogramHourAvgDigestBytes(),
            proxyConfig.getHistogramHourCompression(),
            proxyConfig.isHistogramHourAccumulatorPersisted());
        startHistogramListeners(histDayPorts, pointHandler, remoteHostAnnotator,
            Utils.Granularity.DAY, proxyConfig.getHistogramDayFlushSecs(),
            proxyConfig.isHistogramDayMemoryCache(), baseDirectory,
            proxyConfig.getHistogramDayAccumulatorSize(),
            proxyConfig.getHistogramDayAvgKeyBytes(),
            proxyConfig.getHistogramDayAvgDigestBytes(),
            proxyConfig.getHistogramDayCompression(),
            proxyConfig.isHistogramDayAccumulatorPersisted());
        startHistogramListeners(histDistPorts, pointHandler, remoteHostAnnotator,
            null, proxyConfig.getHistogramDistFlushSecs(), proxyConfig.isHistogramDistMemoryCache(),
            baseDirectory, proxyConfig.getHistogramDistAccumulatorSize(),
            proxyConfig.getHistogramDistAvgKeyBytes(), proxyConfig.getHistogramDistAvgDigestBytes(),
            proxyConfig.getHistogramDistCompression(),
            proxyConfig.isHistogramDistAccumulatorPersisted());
      }
    }

    if (StringUtils.isNotBlank(proxyConfig.getGraphitePorts()) ||
        StringUtils.isNotBlank(proxyConfig.getPicklePorts())) {
      if (tokenAuthenticator.authRequired()) {
        logger.warning("Graphite mode is not compatible with HTTP authentication, ignoring");
      } else {
        Preconditions.checkNotNull(proxyConfig.getGraphiteFormat(),
            "graphiteFormat must be supplied to enable graphite support");
        Preconditions.checkNotNull(proxyConfig.getGraphiteDelimiters(),
            "graphiteDelimiters must be supplied to enable graphite support");
        GraphiteFormatter graphiteFormatter = new GraphiteFormatter(proxyConfig.getGraphiteFormat(),
            proxyConfig.getGraphiteDelimiters(), proxyConfig.getGraphiteFieldsToRemove());
        portIterator(proxyConfig.getGraphitePorts()).forEachRemaining(strPort -> {
          preprocessors.getSystemPreprocessor(strPort).forPointLine().
              addTransformer(0, graphiteFormatter);
          startGraphiteListener(strPort, handlerFactory, null);
          logger.info("listening on port: " + strPort + " for graphite metrics");
        });
        portIterator(proxyConfig.getPicklePorts()).forEachRemaining(strPort ->
            startPickleListener(strPort, handlerFactory, graphiteFormatter));
      }
    }
    portIterator(proxyConfig.getOpentsdbPorts()).forEachRemaining(strPort ->
        startOpenTsdbListener(strPort, handlerFactory));
    if (proxyConfig.getDataDogJsonPorts() != null) {
      HttpClient httpClient = HttpClientBuilder.create().
          useSystemProperties().
          setUserAgent(proxyConfig.getHttpUserAgent()).
          setConnectionTimeToLive(1, TimeUnit.MINUTES).
          setRetryHandler(new DefaultHttpRequestRetryHandler(proxyConfig.getHttpAutoRetries(),
              true)).
          setDefaultRequestConfig(
              RequestConfig.custom().
                  setContentCompressionEnabled(true).
                  setRedirectsEnabled(true).
                  setConnectTimeout(proxyConfig.getHttpConnectTimeout()).
                  setConnectionRequestTimeout(proxyConfig.getHttpConnectTimeout()).
                  setSocketTimeout(proxyConfig.getHttpRequestTimeout()).build()).
          build();

      portIterator(proxyConfig.getDataDogJsonPorts()).forEachRemaining(strPort ->
          startDataDogListener(strPort, handlerFactory, httpClient));
    }
    // sampler for spans
    Sampler rateSampler = SpanSamplerUtils.getRateSampler(proxyConfig.getTraceSamplingRate());
    Sampler durationSampler = SpanSamplerUtils.getDurationSampler(
        proxyConfig.getTraceSamplingDuration());
    List<Sampler> samplers = SpanSamplerUtils.fromSamplers(rateSampler, durationSampler);
    Sampler compositeSampler = new CompositeSampler(samplers);

    portIterator(proxyConfig.getTraceListenerPorts()).forEachRemaining(strPort ->
        startTraceListener(strPort, handlerFactory, compositeSampler));
    portIterator(proxyConfig.getTraceJaegerListenerPorts()).forEachRemaining(strPort -> {
      PreprocessorRuleMetrics ruleMetrics = new PreprocessorRuleMetrics(
          Metrics.newCounter(new TaggedMetricName("point.spanSanitize", "count", "port", strPort)),
          null, null
      );
      preprocessors.getSystemPreprocessor(strPort).forSpan().addTransformer(
          new SpanSanitizeTransformer(ruleMetrics));
      startTraceJaegerListener(strPort, handlerFactory,
          new InternalProxyWavefrontClient(handlerFactory, strPort), compositeSampler);
    });
<<<<<<< HEAD
    portIterator(proxyConfig.getPushRelayListenerPorts()).forEachRemaining(strPort ->
=======
    portIterator(traceJaegerHttpListenerPorts).forEachRemaining(strPort -> {
      PreprocessorRuleMetrics ruleMetrics = new PreprocessorRuleMetrics(
          Metrics.newCounter(new TaggedMetricName("point.spanSanitize", "count", "port", strPort)),
          null, null
      );
      preprocessors.getSystemPreprocessor(strPort).forSpan().addTransformer(
          new SpanSanitizeTransformer(ruleMetrics));
      startTraceJaegerHttpListener(strPort, handlerFactory,
          new InternalProxyWavefrontClient(handlerFactory, strPort), compositeSampler);
    });
    portIterator(pushRelayListenerPorts).forEachRemaining(strPort ->
>>>>>>> c789b9a7
        startRelayListener(strPort, handlerFactory, remoteHostAnnotator));
    portIterator(proxyConfig.getTraceZipkinListenerPorts()).forEachRemaining(strPort -> {
      PreprocessorRuleMetrics ruleMetrics = new PreprocessorRuleMetrics(
          Metrics.newCounter(new TaggedMetricName("point.spanSanitize", "count", "port", strPort)),
          null, null
      );
      preprocessors.getSystemPreprocessor(strPort).forSpan().addTransformer(
          new SpanSanitizeTransformer(ruleMetrics));
      startTraceZipkinListener(strPort, handlerFactory,
          new InternalProxyWavefrontClient(handlerFactory, strPort), compositeSampler);
    });
    portIterator(proxyConfig.getJsonListenerPorts()).forEachRemaining(strPort ->
        startJsonListener(strPort, handlerFactory));
    portIterator(proxyConfig.getWriteHttpJsonListenerPorts()).forEachRemaining(strPort ->
        startWriteHttpJsonListener(strPort, handlerFactory));

    // Logs ingestion.
    if (proxyConfig.getFilebeatPort() > 0 || proxyConfig.getRawLogsPort() > 0) {
      if (loadLogsIngestionConfig() != null) {
        logger.info("Initializing logs ingestion");
        try {
          final LogsIngester logsIngester = new LogsIngester(handlerFactory,
              this::loadLogsIngestionConfig, proxyConfig.getPrefix());
          logsIngester.start();

          if (proxyConfig.getFilebeatPort() > 0) {
            startLogsIngestionListener(proxyConfig.getFilebeatPort(), logsIngester);
          }
          if (proxyConfig.getRawLogsPort() > 0) {
            startRawLogsIngestionListener(proxyConfig.getRawLogsPort(), logsIngester);
          }
        } catch (ConfigurationException e) {
          logger.log(Level.SEVERE, "Cannot start logsIngestion", e);
        }
      } else {
        logger.warning("Cannot start logsIngestion: invalid configuration or no config specified");
      }
    }
  }

  protected void startJsonListener(String strPort, ReportableEntityHandlerFactory handlerFactory) {
    final int port = Integer.parseInt(strPort);
    registerTimestampFilter(strPort);
    if (proxyConfig.isHttpHealthCheckAllPorts()) healthCheckManager.enableHealthcheck(port);

    ChannelHandler channelHandler = new JsonMetricsPortUnificationHandler(strPort,
        tokenAuthenticator, healthCheckManager, handlerFactory, proxyConfig.getPrefix(),
        proxyConfig.getHostname(), preprocessors.get(strPort));

    startAsManagedThread(new TcpIngester(createInitializer(channelHandler, strPort,
        proxyConfig.getPushListenerMaxReceivedLength(), proxyConfig.getPushListenerHttpBufferSize(),
        proxyConfig.getListenerIdleConnectionTimeout()), port).
        withChildChannelOptions(childChannelOptions), "listener-plaintext-json-" + port);
    logger.info("listening on port: " + strPort + " for JSON metrics data");
  }

  protected void startWriteHttpJsonListener(String strPort,
                                            ReportableEntityHandlerFactory handlerFactory) {
    final int port = Integer.parseInt(strPort);
    registerPrefixFilter(strPort);
    registerTimestampFilter(strPort);
    if (proxyConfig.isHttpHealthCheckAllPorts()) healthCheckManager.enableHealthcheck(port);

    ChannelHandler channelHandler = new WriteHttpJsonPortUnificationHandler(strPort,
        tokenAuthenticator, healthCheckManager, handlerFactory, proxyConfig.getHostname(),
        preprocessors.get(strPort));

    startAsManagedThread(new TcpIngester(createInitializer(channelHandler, strPort,
        proxyConfig.getPushListenerMaxReceivedLength(), proxyConfig.getPushListenerHttpBufferSize(),
        proxyConfig.getListenerIdleConnectionTimeout()), port).
        withChildChannelOptions(childChannelOptions), "listener-plaintext-writehttpjson-" + port);
    logger.info("listening on port: " + strPort + " for write_http data");
  }

  protected void startOpenTsdbListener(final String strPort,
                                       ReportableEntityHandlerFactory handlerFactory) {
    int port = Integer.parseInt(strPort);
    registerPrefixFilter(strPort);
    registerTimestampFilter(strPort);
    if (proxyConfig.isHttpHealthCheckAllPorts()) healthCheckManager.enableHealthcheck(port);

    ReportableEntityDecoder<String, ReportPoint> openTSDBDecoder = new ReportPointDecoderWrapper(
        new OpenTSDBDecoder("unknown", proxyConfig.getCustomSourceTags()));

    ChannelHandler channelHandler = new OpenTSDBPortUnificationHandler(strPort, tokenAuthenticator,
        healthCheckManager, openTSDBDecoder, handlerFactory, preprocessors.get(strPort),
        hostnameResolver);

    startAsManagedThread(new TcpIngester(createInitializer(channelHandler, strPort,
        proxyConfig.getPushListenerMaxReceivedLength(), proxyConfig.getPushListenerHttpBufferSize(),
        proxyConfig.getListenerIdleConnectionTimeout()), port).
        withChildChannelOptions(childChannelOptions), "listener-plaintext-opentsdb-" + port);
    logger.info("listening on port: " + strPort + " for OpenTSDB metrics");
  }

  protected void startDataDogListener(final String strPort,
                                      ReportableEntityHandlerFactory handlerFactory,
                                      HttpClient httpClient) {
    if (tokenAuthenticator.authRequired()) {
      logger.warning("Port: " + strPort +
          " (DataDog) is not compatible with HTTP authentication, ignoring");
      return;
    }
    int port = Integer.parseInt(strPort);
    registerPrefixFilter(strPort);
    registerTimestampFilter(strPort);
    if (proxyConfig.isHttpHealthCheckAllPorts()) healthCheckManager.enableHealthcheck(port);

    ChannelHandler channelHandler = new DataDogPortUnificationHandler(strPort, healthCheckManager,
        handlerFactory, proxyConfig.isDataDogProcessSystemMetrics(),
        proxyConfig.isDataDogProcessServiceChecks(), httpClient,
        proxyConfig.getDataDogRequestRelayTarget(), preprocessors.get(strPort));

    startAsManagedThread(new TcpIngester(createInitializer(channelHandler, strPort,
        proxyConfig.getPushListenerMaxReceivedLength(), proxyConfig.getPushListenerHttpBufferSize(),
        proxyConfig.getListenerIdleConnectionTimeout()), port).
        withChildChannelOptions(childChannelOptions), "listener-plaintext-datadog-" + port);
    logger.info("listening on port: " + strPort + " for DataDog metrics");
  }

  protected void startPickleListener(String strPort,
                                     ReportableEntityHandlerFactory handlerFactory,
                                     GraphiteFormatter formatter) {
    if (tokenAuthenticator.authRequired()) {
      logger.warning("Port: " + strPort +
          " (pickle format) is not compatible with HTTP authentication, ignoring");
      return;
    }
    int port = Integer.parseInt(strPort);
    registerPrefixFilter(strPort);
    registerTimestampFilter(strPort);

    // Set up a custom handler
    ChannelHandler channelHandler = new ChannelByteArrayHandler(
        new PickleProtocolDecoder("unknown", proxyConfig.getCustomSourceTags(),
            formatter.getMetricMangler(), port),
        handlerFactory.getHandler(HandlerKey.of(ReportableEntityType.POINT, strPort)),
        preprocessors.get(strPort));

    startAsManagedThread(new TcpIngester(createInitializer(ImmutableList.of(
        () -> new LengthFieldBasedFrameDecoder(ByteOrder.BIG_ENDIAN, 1000000, 0, 4, 0, 4, false),
        ByteArrayDecoder::new, () -> channelHandler), strPort,
        proxyConfig.getListenerIdleConnectionTimeout()), port).
            withChildChannelOptions(childChannelOptions), "listener-binary-pickle-" + strPort);
    logger.info("listening on port: " + strPort + " for Graphite/pickle protocol metrics");
  }

  protected void startTraceListener(final String strPort,
                                    ReportableEntityHandlerFactory handlerFactory,
                                    Sampler sampler) {
    final int port = Integer.parseInt(strPort);
    registerPrefixFilter(strPort);
    registerTimestampFilter(strPort);
    if (proxyConfig.isHttpHealthCheckAllPorts()) healthCheckManager.enableHealthcheck(port);

    ChannelHandler channelHandler = new TracePortUnificationHandler(strPort, tokenAuthenticator,
        healthCheckManager, new SpanDecoder("unknown"), new SpanLogsDecoder(),
        preprocessors.get(strPort), handlerFactory, sampler,
        proxyConfig.isTraceAlwaysSampleErrors(), traceDisabled::get, spanLogsDisabled::get);

    startAsManagedThread(new TcpIngester(createInitializer(channelHandler, strPort,
        proxyConfig.getTraceListenerMaxReceivedLength(),
        proxyConfig.getTraceListenerHttpBufferSize(),
        proxyConfig.getListenerIdleConnectionTimeout()), port).
        withChildChannelOptions(childChannelOptions), "listener-plaintext-trace-" + port);
    logger.info("listening on port: " + strPort + " for trace data");
  }

  protected void startTraceJaegerListener(String strPort,
                                          ReportableEntityHandlerFactory handlerFactory,
                                          @Nullable WavefrontSender wfSender,
                                          Sampler sampler) {
    if (tokenAuthenticator.authRequired()) {
      logger.warning("Port: " + strPort + " is not compatible with HTTP authentication, ignoring");
      return;
    }
    startAsManagedThread(() -> {
      activeListeners.inc();
      try {
        TChannel server = new TChannel.Builder("jaeger-collector").
            setServerPort(Integer.parseInt(strPort)).
            build();
        server.
            makeSubChannel("jaeger-collector", Connection.Direction.IN).
            register("Collector::submitBatches", new JaegerTChannelCollectorHandler(strPort,
                handlerFactory, wfSender, traceDisabled::get, spanLogsDisabled::get,
                preprocessors.get(strPort), sampler, proxyConfig.isTraceAlwaysSampleErrors(),
                proxyConfig.getTraceJaegerApplicationName(),
                proxyConfig.getTraceDerivedCustomTagKeys()));
        server.listen().channel().closeFuture().sync();
        server.shutdown(false);
      } catch (InterruptedException e) {
        logger.info("Listener on port " + strPort + " shut down.");
      } catch (Exception e) {
        logger.log(Level.SEVERE, "Jaeger trace collector exception", e);
      } finally {
        activeListeners.dec();
      }
    }, "listener-jaeger-tchannel-" + strPort);
    logger.info("listening on port: " + strPort + " for trace data (Jaeger format over TChannel)");
  }

  protected void startTraceJaegerHttpListener(final String strPort,
                                              ReportableEntityHandlerFactory handlerFactory,
                                              @Nullable WavefrontSender wfSender,
                                              Sampler sampler) {
    final int port = Integer.parseInt(strPort);
    if (httpHealthCheckAllPorts) healthCheckManager.enableHealthcheck(port);

    ChannelHandler channelHandler = new JaegerPortUnificationHandler(strPort, tokenAuthenticator,
        healthCheckManager, handlerFactory, wfSender, traceDisabled::get, spanLogsDisabled::get,
        preprocessors.get(strPort), sampler, traceAlwaysSampleErrors, traceJaegerApplicationName,
        traceDerivedCustomTagKeys);

    startAsManagedThread(new TcpIngester(createInitializer(channelHandler, strPort,
        traceListenerMaxReceivedLength, traceListenerHttpBufferSize, listenerIdleConnectionTimeout),
        port).withChildChannelOptions(childChannelOptions), "listener-jaeger-http-" + port);
    logger.info("listening on port: " + strPort + " for trace data (Jaeger format over HTTP)");
  }

  protected void startTraceZipkinListener(String strPort,
                                          ReportableEntityHandlerFactory handlerFactory,
                                          @Nullable WavefrontSender wfSender,
                                          Sampler sampler) {
    final int port = Integer.parseInt(strPort);
    if (proxyConfig.isHttpHealthCheckAllPorts()) healthCheckManager.enableHealthcheck(port);
    ChannelHandler channelHandler = new ZipkinPortUnificationHandler(strPort, healthCheckManager,
        handlerFactory, wfSender, traceDisabled::get, spanLogsDisabled::get,
        preprocessors.get(strPort), sampler, proxyConfig.isTraceAlwaysSampleErrors(),
        proxyConfig.getTraceZipkinApplicationName(), proxyConfig.getTraceDerivedCustomTagKeys());
    startAsManagedThread(new TcpIngester(createInitializer(channelHandler, strPort,
        proxyConfig.getTraceListenerMaxReceivedLength(),
        proxyConfig.getTraceListenerHttpBufferSize(),
        proxyConfig.getListenerIdleConnectionTimeout()),
        port).withChildChannelOptions(childChannelOptions), "listener-zipkin-trace-" + port);
    logger.info("listening on port: " + strPort + " for trace data (Zipkin format)");
  }

  @VisibleForTesting
  protected void startGraphiteListener(String strPort,
                                       ReportableEntityHandlerFactory handlerFactory,
                                       SharedGraphiteHostAnnotator hostAnnotator) {
    final int port = Integer.parseInt(strPort);
    registerPrefixFilter(strPort);
    registerTimestampFilter(strPort);
    if (proxyConfig.isHttpHealthCheckAllPorts()) healthCheckManager.enableHealthcheck(port);

    WavefrontPortUnificationHandler wavefrontPortUnificationHandler =
        new WavefrontPortUnificationHandler(strPort, tokenAuthenticator, healthCheckManager,
            decoderSupplier.get(), handlerFactory, hostAnnotator, preprocessors.get(strPort));

    startAsManagedThread(new TcpIngester(createInitializer(wavefrontPortUnificationHandler, strPort,
        proxyConfig.getPushListenerMaxReceivedLength(), proxyConfig.getPushListenerHttpBufferSize(),
        proxyConfig.getListenerIdleConnectionTimeout()), port).
        withChildChannelOptions(childChannelOptions), "listener-graphite-" + port);
  }

  @VisibleForTesting
  protected void startDeltaCounterListener(String strPort, SharedGraphiteHostAnnotator hostAnnotator,
                                           SenderTaskFactory senderTaskFactory) {
    final int port = Integer.parseInt(strPort);
    registerPrefixFilter(strPort);
    registerTimestampFilter(strPort);
    if (proxyConfig.isHttpHealthCheckAllPorts()) healthCheckManager.enableHealthcheck(port);

    ReportableEntityHandlerFactory deltaCounterHandlerFactory = new ReportableEntityHandlerFactory() {
      private final Map<HandlerKey, ReportableEntityHandler<?, ?>> handlers = new HashMap<>();
      @Override
      public <T, U> ReportableEntityHandler<T, U> getHandler(HandlerKey handlerKey) {
        //noinspection unchecked
        return (ReportableEntityHandler<T, U>) handlers.computeIfAbsent(handlerKey,
            k -> new DeltaCounterAccumulationHandlerImpl(handlerKey.getHandle(),
                proxyConfig.getPushBlockedSamples(),
                senderTaskFactory.createSenderTasks(handlerKey, proxyConfig.getFlushThreads()),
                () -> validationConfiguration,
                proxyConfig.getDeltaCountersAggregationIntervalSeconds(), blockedPointsLogger));
      }
    };

    WavefrontPortUnificationHandler wavefrontPortUnificationHandler =
        new WavefrontPortUnificationHandler(strPort, tokenAuthenticator, healthCheckManager,
            decoderSupplier.get(), deltaCounterHandlerFactory, hostAnnotator,
            preprocessors.get(strPort));

    startAsManagedThread(new TcpIngester(createInitializer(wavefrontPortUnificationHandler, strPort,
        proxyConfig.getPushListenerMaxReceivedLength(), proxyConfig.getPushListenerHttpBufferSize(),
        proxyConfig.getListenerIdleConnectionTimeout()), port).
        withChildChannelOptions(childChannelOptions), "listener-deltaCounter-" + port);
  }

  @VisibleForTesting
  protected void startRelayListener(String strPort,
                                    ReportableEntityHandlerFactory handlerFactory,
                                    SharedGraphiteHostAnnotator hostAnnotator) {
    final int port = Integer.parseInt(strPort);
    registerPrefixFilter(strPort);
    registerTimestampFilter(strPort);
    if (proxyConfig.isHttpHealthCheckAllPorts()) healthCheckManager.enableHealthcheck(port);

    ReportableEntityHandlerFactory handlerFactoryDelegate = proxyConfig.
        isPushRelayHistogramAggregator() ?
        new DelegatingReportableEntityHandlerFactoryImpl(handlerFactory) {
          @Override
          public <T, U> ReportableEntityHandler<T, U> getHandler(HandlerKey handlerKey) {
            if (handlerKey.getEntityType() == ReportableEntityType.HISTOGRAM) {
              ChronicleMap<HistogramKey, AgentDigest> accumulator = ChronicleMap.
                  of(HistogramKey.class, AgentDigest.class).
                  keyMarshaller(HistogramKeyMarshaller.get()).
                  valueMarshaller(AgentDigestMarshaller.get()).
                  entries(proxyConfig.getPushRelayHistogramAggregatorAccumulatorSize()).
                  averageKeySize(proxyConfig.getHistogramDistAvgKeyBytes()).
                  averageValueSize(proxyConfig.getHistogramDistAvgDigestBytes()).
                  maxBloatFactor(1000).
                  create();
              AgentDigestFactory agentDigestFactory = new AgentDigestFactory(
                  proxyConfig.getPushRelayHistogramAggregatorCompression(),
                  TimeUnit.SECONDS.toMillis(proxyConfig.getPushRelayHistogramAggregatorFlushSecs()));
              AccumulationCache cachedAccumulator = new AccumulationCache(accumulator,
                  agentDigestFactory, 0, "histogram.accumulator.distributionRelay", null);
              //noinspection unchecked
              return (ReportableEntityHandler<T, U>) new HistogramAccumulationHandlerImpl(
                  handlerKey.getHandle(), cachedAccumulator, proxyConfig.getPushBlockedSamples(),
                  null, () -> validationConfiguration, true, blockedHistogramsLogger);
            }
            return delegate.getHandler(handlerKey);
          }
        } : handlerFactory;

    Map<ReportableEntityType, ReportableEntityDecoder<?, ?>> filteredDecoders =
        decoderSupplier.get().entrySet().stream().
            filter(x -> !x.getKey().equals(ReportableEntityType.SOURCE_TAG)).
            collect(Collectors.toMap(Map.Entry::getKey, Map.Entry::getValue));
    ChannelHandler channelHandler = new RelayPortUnificationHandler(strPort, tokenAuthenticator,
        healthCheckManager, filteredDecoders, handlerFactoryDelegate, preprocessors.get(strPort),
        hostAnnotator, histogramDisabled::get, traceDisabled::get, spanLogsDisabled::get);
    startAsManagedThread(new TcpIngester(createInitializer(channelHandler, strPort,
        proxyConfig.getPushListenerMaxReceivedLength(), proxyConfig.getPushListenerHttpBufferSize(),
        proxyConfig.getListenerIdleConnectionTimeout()), port).
        withChildChannelOptions(childChannelOptions), "listener-relay-" + port);
  }

  protected void startLogsIngestionListener(int port, LogsIngester logsIngester) {
    if (tokenAuthenticator.authRequired()) {
      logger.warning("Filebeat log ingestion is not compatible with HTTP authentication, ignoring");
      return;
    }
    final Server filebeatServer = new Server("0.0.0.0", port,
        proxyConfig.getListenerIdleConnectionTimeout(), Runtime.getRuntime().availableProcessors());
    filebeatServer.setMessageListener(new FilebeatIngester(logsIngester,
        System::currentTimeMillis));
    startAsManagedThread(() -> {
      try {
        activeListeners.inc();
        filebeatServer.listen();
      } catch (InterruptedException e) {
        logger.info("Filebeat server on port " + port + " shut down");
      } catch (Exception e) {
        // ChannelFuture throws undeclared checked exceptions, so we need to handle it
        //noinspection ConstantConditions
        if (e instanceof BindException) {
          bindErrors.inc();
          logger.severe("Unable to start listener - port " + port + " is already in use!");
        } else {
          logger.log(Level.SEVERE, "Filebeat exception", e);
        }
      } finally {
        activeListeners.dec();
      }
    }, "listener-logs-filebeat-" + port);
    logger.info("listening on port: " + port + " for Filebeat logs");
  }

  @VisibleForTesting
  protected void startRawLogsIngestionListener(int port, LogsIngester logsIngester) {
    String strPort = String.valueOf(port);
    if (proxyConfig.isHttpHealthCheckAllPorts()) healthCheckManager.enableHealthcheck(port);
    ChannelHandler channelHandler = new RawLogsIngesterPortUnificationHandler(strPort, logsIngester,
        hostnameResolver, tokenAuthenticator, healthCheckManager, preprocessors.get(strPort));

    startAsManagedThread(new TcpIngester(createInitializer(channelHandler, strPort,
        proxyConfig.getRawLogsMaxReceivedLength(), proxyConfig.getRawLogsHttpBufferSize(),
        proxyConfig.getListenerIdleConnectionTimeout()), port).
        withChildChannelOptions(childChannelOptions), "listener-logs-raw-" + port);
    logger.info("listening on port: " + strPort + " for raw logs");
  }

  @VisibleForTesting
  protected void startAdminListener(int port) {
    ChannelHandler channelHandler = new AdminPortUnificationHandler(tokenAuthenticator,
        healthCheckManager, String.valueOf(port), proxyConfig.getAdminApiRemoteIpWhitelistRegex());

    startAsManagedThread(new TcpIngester(createInitializer(channelHandler, String.valueOf(port),
        proxyConfig.getPushListenerMaxReceivedLength(), proxyConfig.getPushListenerHttpBufferSize(),
        proxyConfig.getListenerIdleConnectionTimeout()), port).
        withChildChannelOptions(childChannelOptions), "listener-http-admin-" + port);
    logger.info("Admin port: " + port);
  }

  @VisibleForTesting
  protected void startHealthCheckListener(int port) {
    healthCheckManager.enableHealthcheck(port);
    ChannelHandler channelHandler = new HttpHealthCheckEndpointHandler(healthCheckManager, port);

    startAsManagedThread(new TcpIngester(createInitializer(channelHandler, String.valueOf(port),
        proxyConfig.getPushListenerMaxReceivedLength(), proxyConfig.getPushListenerHttpBufferSize(),
        proxyConfig.getListenerIdleConnectionTimeout()), port).
        withChildChannelOptions(childChannelOptions), "listener-http-healthcheck-" + port);
    logger.info("Health check port enabled: " + port);
  }

  protected void startHistogramListeners(Iterator<String> ports,
                                         ReportableEntityHandler<ReportPoint, String> pointHandler,
                                         SharedGraphiteHostAnnotator hostAnnotator,
                                         @Nullable Utils.Granularity granularity,
                                         int flushSecs, boolean memoryCacheEnabled,
                                         File baseDirectory, Long accumulatorSize, int avgKeyBytes,
                                         int avgDigestBytes, short compression, boolean persist) {
    if (!ports.hasNext()) return;
    String listenerBinType = Utils.Granularity.granularityToString(granularity);
    // Accumulator
    if (persist) {
      // Check directory
      checkArgument(baseDirectory.isDirectory(), baseDirectory.getAbsolutePath() +
          " must be a directory!");
      checkArgument(baseDirectory.canWrite(), baseDirectory.getAbsolutePath() +
          " must be write-able!");
    }

    MapLoader<HistogramKey, AgentDigest, HistogramKeyMarshaller, AgentDigestMarshaller> mapLoader =
        new MapLoader<>(
            HistogramKey.class,
            AgentDigest.class,
            accumulatorSize,
            avgKeyBytes,
            avgDigestBytes,
            HistogramKeyMarshaller.get(),
            AgentDigestMarshaller.get(),
            persist);
    File accumulationFile = new File(baseDirectory, "accumulator." + listenerBinType);
    ChronicleMap<HistogramKey, AgentDigest> accumulator = mapLoader.get(accumulationFile);

    histogramExecutor.scheduleWithFixedDelay(
        () -> {
          // warn if accumulator is more than 1.5x the original size,
          // as ChronicleMap starts losing efficiency
          if (accumulator.size() > accumulatorSize * 5) {
            logger.severe("Histogram " + listenerBinType + " accumulator size (" +
                accumulator.size() + ") is more than 5x higher than currently configured size (" +
                accumulatorSize + "), which may cause severe performance degradation issues " +
                "or data loss! If the data volume is expected to stay at this level, we strongly " +
                "recommend increasing the value for accumulator size in wavefront.conf and " +
                "restarting the proxy.");
          } else if (accumulator.size() > accumulatorSize * 2) {
            logger.warning("Histogram " + listenerBinType + " accumulator size (" +
                accumulator.size() + ") is more than 2x higher than currently configured size (" +
                accumulatorSize + "), which may cause performance issues. If the data volume is " +
                "expected to stay at this level, we strongly recommend increasing the value " +
                "for accumulator size in wavefront.conf and restarting the proxy.");
          }
        },
        10,
        10,
        TimeUnit.SECONDS);

    AgentDigestFactory agentDigestFactory = new AgentDigestFactory(compression,
        TimeUnit.SECONDS.toMillis(flushSecs));
    Accumulator cachedAccumulator = new AccumulationCache(accumulator, agentDigestFactory,
        (memoryCacheEnabled ? accumulatorSize : 0),
        "histogram.accumulator." + Utils.Granularity.granularityToString(granularity), null);

    // Schedule write-backs
    histogramExecutor.scheduleWithFixedDelay(
        cachedAccumulator::flush,
        proxyConfig.getHistogramAccumulatorResolveInterval(),
        proxyConfig.getHistogramAccumulatorResolveInterval(),
        TimeUnit.MILLISECONDS);

    PointHandlerDispatcher dispatcher = new PointHandlerDispatcher(cachedAccumulator, pointHandler,
        proxyConfig.getHistogramAccumulatorFlushMaxBatchSize() < 0 ? null :
            proxyConfig.getHistogramAccumulatorFlushMaxBatchSize(), granularity);

    histogramExecutor.scheduleWithFixedDelay(dispatcher,
        proxyConfig.getHistogramAccumulatorFlushInterval(),
        proxyConfig.getHistogramAccumulatorFlushInterval(), TimeUnit.MILLISECONDS);

    // gracefully shutdown persisted accumulator (ChronicleMap) on proxy exit
    shutdownTasks.add(() -> {
      try {
        logger.fine("Flushing in-flight histogram accumulator digests: " + listenerBinType);
        cachedAccumulator.flush();
        logger.fine("Shutting down histogram accumulator cache: " + listenerBinType);
        accumulator.close();
      } catch (Throwable t) {
        logger.log(Level.SEVERE, "Error flushing " + listenerBinType +
            " accumulator, possibly unclean shutdown: ", t);
      }
    });

    ReportableEntityHandlerFactory histogramHandlerFactory = new ReportableEntityHandlerFactory() {
      private final Map<HandlerKey, ReportableEntityHandler<?, ?>> handlers = new HashMap<>();
      @SuppressWarnings("unchecked")
      @Override
      public <T, U> ReportableEntityHandler<T, U> getHandler(HandlerKey handlerKey) {
          return (ReportableEntityHandler<T, U>) handlers.computeIfAbsent(handlerKey,
              k -> new HistogramAccumulationHandlerImpl(handlerKey.getHandle(), cachedAccumulator,
                  proxyConfig.getPushBlockedSamples(), granularity, () -> validationConfiguration,
                  granularity == null, blockedHistogramsLogger));
      }
    };

    ports.forEachRemaining(port -> {
      registerPrefixFilter(port);
      registerTimestampFilter(port);
      if (proxyConfig.isHttpHealthCheckAllPorts()) {
        healthCheckManager.enableHealthcheck(Integer.parseInt(port));
      }

      WavefrontPortUnificationHandler wavefrontPortUnificationHandler =
          new WavefrontPortUnificationHandler(port, tokenAuthenticator, healthCheckManager,
              decoderSupplier.get(), histogramHandlerFactory, hostAnnotator,
              preprocessors.get(port));
      startAsManagedThread(new TcpIngester(createInitializer(wavefrontPortUnificationHandler, port,
          proxyConfig.getHistogramMaxReceivedLength(), proxyConfig.getHistogramHttpBufferSize(),
          proxyConfig.getListenerIdleConnectionTimeout()), Integer.parseInt(port)).
          withChildChannelOptions(childChannelOptions), "listener-histogram-" + port);
      logger.info("listening on port: " + port + " for histogram samples, accumulating to the " +
          listenerBinType);
    });

  }

  private Iterator<String> portIterator(@Nullable String inputString) {
    return inputString == null ?
        Collections.emptyIterator() :
        Splitter.on(",").omitEmptyStrings().trimResults().split(inputString).iterator();
  }

  private void registerTimestampFilter(String strPort) {
    preprocessors.getSystemPreprocessor(strPort).forReportPoint().addFilter(
        new ReportPointTimestampInRangeFilter(proxyConfig.getDataBackfillCutoffHours(),
            proxyConfig.getDataPrefillCutoffHours()));
  }

  private void registerPrefixFilter(String strPort) {
    if (proxyConfig.getPrefix() != null && !proxyConfig.getPrefix().isEmpty()) {
      preprocessors.getSystemPreprocessor(strPort).forReportPoint().
          addTransformer(new ReportPointAddPrefixTransformer(proxyConfig.getPrefix()));
    }
  }

  /**
   * Push agent configuration during check-in by the collector.
   *
   * @param config The configuration to process.
   */
  @Override
  protected void processConfiguration(AgentConfiguration config) {
    try {
      apiContainer.getProxyV2API().proxyConfigProcessed(agentId);
      Long pointsPerBatch = config.getPointsPerBatch();
      if (BooleanUtils.isTrue(config.getCollectorSetsPointsPerBatch())) {
        if (pointsPerBatch != null) {
          // if the collector is in charge and it provided a setting, use it
          runtimeProperties.setItemsPerBatch(pointsPerBatch.intValue());
          logger.fine("Proxy push batch set to (remotely) " + pointsPerBatch);
        } // otherwise don't change the setting
      } else {
        // restores the agent setting
        runtimeProperties.setItemsPerBatch(runtimeProperties.getItemsPerBatchOriginal());
        logger.fine("Proxy push batch set to (locally) " + runtimeProperties.getItemsPerBatch());
      }

      updateRateLimiter("Proxy rate limit",
          rateLimiterFactory.getRateLimiter(HandlerKey.of(ReportableEntityType.POINT, "")),
          proxyConfig.getPushRateLimit(),
          runtimeProperties.getItemsPerBatch(), runtimeProperties.getItemsPerBatchOriginal(),
          config.getCollectorSetsRateLimit(), config.getCollectorRateLimit(),
          config.getGlobalCollectorRateLimit(), runtimeProperties::setItemsPerBatch);
      updateRateLimiter("Histogram rate limit",
          rateLimiterFactory.getRateLimiter(HandlerKey.of(ReportableEntityType.HISTOGRAM, "")),
          proxyConfig.getPushRateLimitHistograms(),
          runtimeProperties.getItemsPerBatchHistograms(),
          runtimeProperties.getItemsPerBatchHistogramsOriginal(),
          config.getCollectorSetsRateLimit(), config.getHistogramRateLimit(),
          config.getGlobalHistogramRateLimit(), runtimeProperties::setItemsPerBatchHistograms);
      updateRateLimiter("Source tag rate limit",
          rateLimiterFactory.getRateLimiter(HandlerKey.of(ReportableEntityType.SOURCE_TAG, "")),
          proxyConfig.getPushRateLimitSourceTags(),
          runtimeProperties.getItemsPerBatchSourceTags(),
          runtimeProperties.getItemsPerBatchSourceTagsOriginal(),
          config.getCollectorSetsRateLimit(), config.getSourceTagsRateLimit(),
          config.getGlobalSourceTagRateLimit(), runtimeProperties::setItemsPerBatchSourceTags);
      updateRateLimiter("Span rate limit",
          rateLimiterFactory.getRateLimiter(HandlerKey.of(ReportableEntityType.TRACE, "")),
          proxyConfig.getPushRateLimitSpans(),
          runtimeProperties.getItemsPerBatchSpans(),
          runtimeProperties.getItemsPerBatchSpansOriginal(),
          config.getCollectorSetsRateLimit(), config.getSpanRateLimit(),
          config.getGlobalSpanRateLimit(), runtimeProperties::setItemsPerBatchSpans);
      updateRateLimiter("Span log rate limit",
          rateLimiterFactory.getRateLimiter(HandlerKey.of(ReportableEntityType.TRACE_SPAN_LOGS, "")),
          proxyConfig.getPushRateLimitSpanLogs(),
          runtimeProperties.getItemsPerBatchSpanLogs(),
          runtimeProperties.getItemsPerBatchSpanLogsOriginal(),
          config.getCollectorSetsRateLimit(), config.getSpanLogsRateLimit(),
          config.getGlobalSpanLogsRateLimit(), runtimeProperties::setItemsPerBatchSpanLogs);
      updateRateLimiter("Event rate limit",
          rateLimiterFactory.getRateLimiter(HandlerKey.of(ReportableEntityType.EVENT, "")),
          proxyConfig.getPushRateLimitEvents(),
          runtimeProperties.getItemsPerBatchEvents(),
          runtimeProperties.getItemsPerBatchEventsOriginal(), config.getCollectorSetsRateLimit(),
          config.getEventsRateLimit(), config.getGlobalEventRateLimit(),
          runtimeProperties::setItemsPerBatchEvents);

      if (BooleanUtils.isTrue(config.getCollectorSetsRetryBackoff())) {
        if (config.getRetryBackoffBaseSeconds() != null) {
          // if the collector is in charge and it provided a setting, use it
          runtimeProperties.setRetryBackoffBaseSeconds(config.getRetryBackoffBaseSeconds());
          logger.fine("Proxy backoff base set to (remotely) " +
              config.getRetryBackoffBaseSeconds());
        } // otherwise don't change the setting
      } else {
        // restores the agent setting
        runtimeProperties.setRetryBackoffBaseSeconds(
            runtimeProperties.getRetryBackoffBaseSecondsOriginal());
        logger.fine("Proxy backoff base set to (locally) " +
            runtimeProperties.getRetryBackoffBaseSeconds());
      }

      histogramDisabled.set(BooleanUtils.toBoolean(config.getHistogramDisabled()));
      traceDisabled.set(BooleanUtils.toBoolean(config.getTraceDisabled()));
      spanLogsDisabled.set(BooleanUtils.toBoolean(config.getSpanLogsDisabled()));
    } catch (RuntimeException e) {
      // cannot throw or else configuration update thread would die.
    }
  }

  private void updateRateLimiter(String name,
                                 @Nullable RecyclableRateLimiter pushRateLimiter,
                                 Number initialRateLimit,
                                 int itemsPerBatch,
                                 int itemsPerBatchOriginal,
                                 @Nullable Boolean collectorSetsRateLimit,
                                 @Nullable Number collectorRateLimit,
                                 @Nullable Number globalRateLimit,
                                 @Nonnull Consumer<Integer> setItemsPerBatch) {
    if (pushRateLimiter != null) {
      if (BooleanUtils.isTrue(collectorSetsRateLimit)) {
        if (collectorRateLimit != null &&
            pushRateLimiter.getRate() != collectorRateLimit.doubleValue()) {
          pushRateLimiter.setRate(collectorRateLimit.doubleValue());
          setItemsPerBatch.accept(Math.min(collectorRateLimit.intValue(), itemsPerBatch));
          logger.warning(name + " set to " + collectorRateLimit + " remotely");
        }
      } else {
        double rateLimit = Math.min(initialRateLimit.doubleValue(),
            ObjectUtils.firstNonNull(globalRateLimit, NO_RATE_LIMIT).intValue());
        if (pushRateLimiter.getRate() != rateLimit) {
          pushRateLimiter.setRate(rateLimit);
          setItemsPerBatch.accept(itemsPerBatchOriginal);
          if (rateLimit >= NO_RATE_LIMIT) {
            logger.warning(name + " no longer enforced by remote");
          } else {
            if (hadSuccessfulCheckin) { // this will skip printing this message upon init
              logger.warning(name + " restored to " + rateLimit);
            }
          }
        }
      }
    }
  }

  @Override
  protected void configureTokenAuthenticator() {
    HttpClient httpClient = HttpClientBuilder.create().
        useSystemProperties().
        setUserAgent(proxyConfig.getHttpUserAgent()).
        setMaxConnPerRoute(10).
        setMaxConnTotal(10).
        setConnectionTimeToLive(1, TimeUnit.MINUTES).
        setRetryHandler(new DefaultHttpRequestRetryHandler(proxyConfig.getHttpAutoRetries(), true)).
        setDefaultRequestConfig(
            RequestConfig.custom().
                setContentCompressionEnabled(true).
                setRedirectsEnabled(true).
                setConnectTimeout(proxyConfig.getHttpConnectTimeout()).
                setConnectionRequestTimeout(proxyConfig.getHttpConnectTimeout()).
                setSocketTimeout(proxyConfig.getHttpRequestTimeout()).build()).
        build();

    this.tokenAuthenticator = TokenAuthenticatorBuilder.create().
        setTokenValidationMethod(proxyConfig.getAuthMethod()).
        setHttpClient(httpClient).
        setTokenIntrospectionServiceUrl(proxyConfig.getAuthTokenIntrospectionServiceUrl()).
        setTokenIntrospectionAuthorizationHeader(
            proxyConfig.getAuthTokenIntrospectionAuthorizationHeader()).
        setAuthResponseRefreshInterval(proxyConfig.getAuthResponseRefreshInterval()).
        setAuthResponseMaxTtl(proxyConfig.getAuthResponseMaxTtl()).
        setStaticToken(proxyConfig.getAuthStaticToken()).
        build();
  }

  protected void startAsManagedThread(Runnable target, @Nullable String threadName) {
    Thread thread = new Thread(target);
    if (threadName != null) {
      thread.setName(threadName);
    }
    managedThreads.add(thread);
    thread.start();
  }

  @Override
  public void stopListeners() {
    managedThreads.forEach(Thread::interrupt);
    managedThreads.forEach(thread -> {
      try {
        thread.join(TimeUnit.SECONDS.toMillis(10));
      } catch (InterruptedException e) {
        // ignore
      }
    });
  }
}<|MERGE_RESOLUTION|>--- conflicted
+++ resolved
@@ -355,10 +355,7 @@
       startTraceJaegerListener(strPort, handlerFactory,
           new InternalProxyWavefrontClient(handlerFactory, strPort), compositeSampler);
     });
-<<<<<<< HEAD
-    portIterator(proxyConfig.getPushRelayListenerPorts()).forEachRemaining(strPort ->
-=======
-    portIterator(traceJaegerHttpListenerPorts).forEachRemaining(strPort -> {
+    portIterator(proxyConfig.getTraceJaegerHttpListenerPorts()).forEachRemaining(strPort -> {
       PreprocessorRuleMetrics ruleMetrics = new PreprocessorRuleMetrics(
           Metrics.newCounter(new TaggedMetricName("point.spanSanitize", "count", "port", strPort)),
           null, null
@@ -368,8 +365,7 @@
       startTraceJaegerHttpListener(strPort, handlerFactory,
           new InternalProxyWavefrontClient(handlerFactory, strPort), compositeSampler);
     });
-    portIterator(pushRelayListenerPorts).forEachRemaining(strPort ->
->>>>>>> c789b9a7
+    portIterator(proxyConfig.getPushRelayListenerPorts()).forEachRemaining(strPort ->
         startRelayListener(strPort, handlerFactory, remoteHostAnnotator));
     portIterator(proxyConfig.getTraceZipkinListenerPorts()).forEachRemaining(strPort -> {
       PreprocessorRuleMetrics ruleMetrics = new PreprocessorRuleMetrics(
@@ -577,15 +573,17 @@
                                               @Nullable WavefrontSender wfSender,
                                               Sampler sampler) {
     final int port = Integer.parseInt(strPort);
-    if (httpHealthCheckAllPorts) healthCheckManager.enableHealthcheck(port);
+    if (proxyConfig.isHttpHealthCheckAllPorts()) healthCheckManager.enableHealthcheck(port);
 
     ChannelHandler channelHandler = new JaegerPortUnificationHandler(strPort, tokenAuthenticator,
         healthCheckManager, handlerFactory, wfSender, traceDisabled::get, spanLogsDisabled::get,
-        preprocessors.get(strPort), sampler, traceAlwaysSampleErrors, traceJaegerApplicationName,
-        traceDerivedCustomTagKeys);
+        preprocessors.get(strPort), sampler, proxyConfig.isTraceAlwaysSampleErrors(),
+        proxyConfig.getTraceJaegerApplicationName(), proxyConfig.getTraceDerivedCustomTagKeys());
 
     startAsManagedThread(new TcpIngester(createInitializer(channelHandler, strPort,
-        traceListenerMaxReceivedLength, traceListenerHttpBufferSize, listenerIdleConnectionTimeout),
+        proxyConfig.getTraceListenerMaxReceivedLength(),
+        proxyConfig.getTraceListenerHttpBufferSize(),
+        proxyConfig.getListenerIdleConnectionTimeout()),
         port).withChildChannelOptions(childChannelOptions), "listener-jaeger-http-" + port);
     logger.info("listening on port: " + strPort + " for trace data (Jaeger format over HTTP)");
   }
