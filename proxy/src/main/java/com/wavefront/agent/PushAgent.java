package com.wavefront.agent;

import com.google.common.annotations.VisibleForTesting;
import com.google.common.base.Preconditions;
import com.google.common.collect.ImmutableList;
import com.google.common.collect.ImmutableMap;
import com.google.common.util.concurrent.RecyclableRateLimiter;
import com.tdunning.math.stats.AgentDigest;
import com.tdunning.math.stats.AgentDigest.AgentDigestMarshaller;
import com.uber.tchannel.api.TChannel;
import com.uber.tchannel.channels.Connection;
import com.wavefront.agent.auth.TokenAuthenticator;
import com.wavefront.agent.auth.TokenAuthenticatorBuilder;
import com.wavefront.agent.channel.CachingHostnameLookupResolver;
import com.wavefront.agent.channel.HealthCheckManager;
import com.wavefront.agent.channel.HealthCheckManagerImpl;
import com.wavefront.agent.channel.SharedGraphiteHostAnnotator;
import com.wavefront.agent.config.ConfigurationException;
import com.wavefront.agent.data.EntityProperties;
import com.wavefront.agent.data.QueueingReason;
import com.wavefront.agent.formatter.GraphiteFormatter;
import com.wavefront.agent.handlers.DelegatingReportableEntityHandlerFactoryImpl;
import com.wavefront.agent.handlers.DeltaCounterAccumulationHandlerImpl;
import com.wavefront.agent.handlers.HandlerKey;
import com.wavefront.agent.handlers.HistogramAccumulationHandlerImpl;
import com.wavefront.agent.handlers.InternalProxyWavefrontClient;
import com.wavefront.agent.handlers.ReportableEntityHandler;
import com.wavefront.agent.handlers.ReportableEntityHandlerFactory;
import com.wavefront.agent.handlers.ReportableEntityHandlerFactoryImpl;
import com.wavefront.agent.handlers.SenderTaskFactory;
import com.wavefront.agent.handlers.SenderTaskFactoryImpl;
import com.wavefront.agent.histogram.MapLoader;
import com.wavefront.agent.histogram.PointHandlerDispatcher;
import com.wavefront.agent.histogram.Utils;
import com.wavefront.agent.histogram.Utils.HistogramKey;
import com.wavefront.agent.histogram.Utils.HistogramKeyMarshaller;
import com.wavefront.agent.histogram.accumulator.AccumulationCache;
import com.wavefront.agent.histogram.accumulator.Accumulator;
import com.wavefront.agent.histogram.accumulator.AgentDigestFactory;
import com.wavefront.agent.listeners.AdminPortUnificationHandler;
import com.wavefront.agent.listeners.ChannelByteArrayHandler;
import com.wavefront.agent.listeners.DataDogPortUnificationHandler;
import com.wavefront.agent.listeners.HttpHealthCheckEndpointHandler;
import com.wavefront.agent.listeners.JsonMetricsPortUnificationHandler;
import com.wavefront.agent.listeners.OpenTSDBPortUnificationHandler;
import com.wavefront.agent.listeners.RawLogsIngesterPortUnificationHandler;
import com.wavefront.agent.listeners.RelayPortUnificationHandler;
import com.wavefront.agent.listeners.WavefrontPortUnificationHandler;
import com.wavefront.agent.listeners.WriteHttpJsonPortUnificationHandler;
import com.wavefront.agent.listeners.tracing.CustomTracingPortUnificationHandler;
import com.wavefront.agent.listeners.tracing.JaegerPortUnificationHandler;
import com.wavefront.agent.listeners.tracing.JaegerTChannelCollectorHandler;
import com.wavefront.agent.listeners.tracing.TracePortUnificationHandler;
import com.wavefront.agent.listeners.tracing.ZipkinPortUnificationHandler;
import com.wavefront.agent.logsharvesting.FilebeatIngester;
import com.wavefront.agent.logsharvesting.LogsIngester;
import com.wavefront.agent.preprocessor.PreprocessorRuleMetrics;
import com.wavefront.agent.preprocessor.ReportPointAddPrefixTransformer;
import com.wavefront.agent.preprocessor.ReportPointTimestampInRangeFilter;
import com.wavefront.agent.preprocessor.SpanSanitizeTransformer;
import com.wavefront.agent.queueing.QueueingFactory;
import com.wavefront.agent.queueing.QueueingFactoryImpl;
import com.wavefront.agent.queueing.TaskQueueFactory;
import com.wavefront.agent.queueing.TaskQueueFactoryImpl;
import com.wavefront.agent.sampler.SpanSamplerUtils;
import com.wavefront.api.agent.AgentConfiguration;
import com.wavefront.common.NamedThreadFactory;
import com.wavefront.common.TaggedMetricName;
import com.wavefront.data.ReportableEntityType;
import com.wavefront.ingester.EventDecoder;
import com.wavefront.ingester.GraphiteDecoder;
import com.wavefront.ingester.HistogramDecoder;
import com.wavefront.ingester.OpenTSDBDecoder;
import com.wavefront.ingester.PickleProtocolDecoder;
import com.wavefront.ingester.ReportPointDecoderWrapper;
import com.wavefront.ingester.ReportSourceTagDecoder;
import com.wavefront.ingester.ReportableEntityDecoder;
import com.wavefront.ingester.SpanDecoder;
import com.wavefront.ingester.SpanLogsDecoder;
import com.wavefront.ingester.TcpIngester;
import com.wavefront.metrics.ExpectedAgentMetric;
import com.wavefront.sdk.common.WavefrontSender;
import com.wavefront.sdk.entities.tracing.sampling.CompositeSampler;
import com.wavefront.sdk.entities.tracing.sampling.Sampler;
import com.yammer.metrics.Metrics;
import com.yammer.metrics.core.Counter;
import io.netty.channel.ChannelHandler;
import io.netty.channel.ChannelOption;
import io.netty.handler.codec.LengthFieldBasedFrameDecoder;
import io.netty.handler.codec.bytes.ByteArrayDecoder;
import net.openhft.chronicle.map.ChronicleMap;
import org.apache.commons.lang.BooleanUtils;
import org.apache.commons.lang3.ObjectUtils;
import org.apache.commons.lang3.StringUtils;
import org.apache.http.client.HttpClient;
import org.apache.http.client.config.RequestConfig;
import org.apache.http.impl.client.DefaultHttpRequestRetryHandler;
import org.apache.http.impl.client.HttpClientBuilder;
import org.logstash.beats.Server;
import wavefront.report.ReportPoint;

import javax.annotation.Nonnull;
import javax.annotation.Nullable;
import java.io.File;
import java.net.BindException;
import java.net.InetAddress;
import java.nio.ByteOrder;
import java.util.ArrayList;
import java.util.HashMap;
import java.util.IdentityHashMap;
import java.util.List;
import java.util.Map;
import java.util.concurrent.Executors;
import java.util.concurrent.ScheduledExecutorService;
import java.util.concurrent.TimeUnit;
import java.util.function.Function;
import java.util.function.Supplier;
import java.util.logging.Level;
import java.util.logging.Logger;
import java.util.stream.Collectors;

import static com.google.common.base.Preconditions.checkArgument;
import static com.wavefront.agent.ProxyUtil.createInitializer;
import static com.wavefront.agent.data.EntityProperties.NO_RATE_LIMIT;
import static com.wavefront.agent.handlers.ReportableEntityHandlerFactoryImpl.VALID_HISTOGRAMS_LOGGER;
import static com.wavefront.agent.handlers.ReportableEntityHandlerFactoryImpl.VALID_POINTS_LOGGER;
import static com.wavefront.common.Utils.csvToList;
import static com.wavefront.common.Utils.lazySupplier;

/**
 * Push-only Agent.
 *
 * @author Clement Pang (clement@wavefront.com)
 */
public class PushAgent extends AbstractAgent {

  protected final Map<Integer, Thread> listeners = new HashMap<>();
  protected final IdentityHashMap<ChannelOption<?>, Object> childChannelOptions =
      new IdentityHashMap<>();
  protected ScheduledExecutorService histogramExecutor;
  protected ScheduledExecutorService histogramFlushExecutor;
  @VisibleForTesting
  protected List<Runnable> histogramFlushRunnables = new ArrayList<>();
  protected final Counter bindErrors = Metrics.newCounter(
      ExpectedAgentMetric.LISTENERS_BIND_ERRORS.metricName);
  protected TaskQueueFactory taskQueueFactory;
  protected SharedGraphiteHostAnnotator remoteHostAnnotator;
  protected Function<InetAddress, String> hostnameResolver;
  protected SenderTaskFactory senderTaskFactory;
  protected QueueingFactory queueingFactory;
  protected ReportableEntityHandlerFactory handlerFactory;
  protected ReportableEntityHandlerFactory deltaCounterHandlerFactory;
  protected HealthCheckManager healthCheckManager;
  protected TokenAuthenticator tokenAuthenticator = TokenAuthenticator.DUMMY_AUTHENTICATOR;
  protected final Supplier<Map<ReportableEntityType, ReportableEntityDecoder<?, ?>>>
      decoderSupplier = lazySupplier(() ->
      ImmutableMap.<ReportableEntityType, ReportableEntityDecoder<?, ?>>builder().
          put(ReportableEntityType.POINT, new ReportPointDecoderWrapper(
              new GraphiteDecoder("unknown", proxyConfig.getCustomSourceTags()))).
          put(ReportableEntityType.SOURCE_TAG, new ReportSourceTagDecoder()).
          put(ReportableEntityType.HISTOGRAM, new ReportPointDecoderWrapper(
              new HistogramDecoder("unknown"))).
          put(ReportableEntityType.TRACE, new SpanDecoder("unknown")).
          put(ReportableEntityType.TRACE_SPAN_LOGS, new SpanLogsDecoder()).
          put(ReportableEntityType.EVENT, new EventDecoder()).build());
  private Logger blockedPointsLogger;
  private Logger blockedHistogramsLogger;
  private Logger blockedSpansLogger;

  public static void main(String[] args) {
    // Start the ssh daemon
    new PushAgent().start(args);
  }

  protected void setupMemoryGuard() {
    if (proxyConfig.getMemGuardFlushThreshold() > 0) {
      float threshold = ((float) proxyConfig.getMemGuardFlushThreshold() / 100);
      new ProxyMemoryGuard(() ->
          senderTaskFactory.drainBuffersToQueue(QueueingReason.MEMORY_PRESSURE), threshold);
    }
  }

  @Override
  protected void startListeners() {
    blockedPointsLogger = Logger.getLogger(proxyConfig.getBlockedPointsLoggerName());
    blockedHistogramsLogger = Logger.getLogger(proxyConfig.getBlockedHistogramsLoggerName());
    blockedSpansLogger = Logger.getLogger(proxyConfig.getBlockedSpansLoggerName());

    if (proxyConfig.getSoLingerTime() >= 0) {
      childChannelOptions.put(ChannelOption.SO_LINGER, proxyConfig.getSoLingerTime());
    }
    hostnameResolver = new CachingHostnameLookupResolver(proxyConfig.isDisableRdnsLookup(),
        ExpectedAgentMetric.RDNS_CACHE_SIZE.metricName);
    taskQueueFactory = new TaskQueueFactoryImpl(proxyConfig.getBufferFile(),
        proxyConfig.isPurgeBuffer());
    remoteHostAnnotator = new SharedGraphiteHostAnnotator(proxyConfig.getCustomSourceTags(),
        hostnameResolver);
    queueingFactory = new QueueingFactoryImpl(apiContainer, agentId, taskQueueFactory, entityProps);
    senderTaskFactory = new SenderTaskFactoryImpl(apiContainer, agentId, taskQueueFactory,
        queueingFactory, entityProps);
    handlerFactory = new ReportableEntityHandlerFactoryImpl(senderTaskFactory,
        proxyConfig.getPushBlockedSamples(), validationConfiguration, blockedPointsLogger,
        blockedHistogramsLogger, blockedSpansLogger);
    healthCheckManager = new HealthCheckManagerImpl(proxyConfig);
    tokenAuthenticator = configureTokenAuthenticator();

    shutdownTasks.add(() -> senderTaskFactory.shutdown());
    shutdownTasks.add(() -> senderTaskFactory.drainBuffersToQueue(null));

    if (proxyConfig.getAdminApiListenerPort() > 0) {
      startAdminListener(proxyConfig.getAdminApiListenerPort());
    }
    csvToList(proxyConfig.getHttpHealthCheckPorts()).forEach(strPort ->
        startHealthCheckListener(Integer.parseInt(strPort)));

    csvToList(proxyConfig.getPushListenerPorts()).forEach(strPort -> {
      startGraphiteListener(strPort, handlerFactory, remoteHostAnnotator);
      logger.info("listening on port: " + strPort + " for Wavefront metrics");
    });

    csvToList(proxyConfig.getDeltaCountersAggregationListenerPorts()).forEach(
        strPort -> {
          startDeltaCounterListener(strPort, remoteHostAnnotator, senderTaskFactory);
          logger.info("listening on port: " + strPort + " for Wavefront delta counter metrics");
        });

    {
      // Histogram bootstrap.
      List<String> histMinPorts = csvToList(proxyConfig.getHistogramMinuteListenerPorts());
      List<String> histHourPorts = csvToList(proxyConfig.getHistogramHourListenerPorts());
      List<String> histDayPorts = csvToList(proxyConfig.getHistogramDayListenerPorts());
      List<String> histDistPorts = csvToList(proxyConfig.getHistogramDistListenerPorts());

      int activeHistogramAggregationTypes = (histDayPorts.size() > 0 ? 1 : 0) +
          (histHourPorts.size() > 0 ? 1 : 0) + (histMinPorts.size() > 0 ? 1 : 0) +
          (histDistPorts.size() > 0 ? 1 : 0);
      if (activeHistogramAggregationTypes > 0) { /*Histograms enabled*/
        histogramExecutor = Executors.newScheduledThreadPool(
            1 + activeHistogramAggregationTypes, new NamedThreadFactory("histogram-service"));
        histogramFlushExecutor = Executors.newScheduledThreadPool(
            Runtime.getRuntime().availableProcessors() / 2,
            new NamedThreadFactory("histogram-flush"));
        managedExecutors.add(histogramExecutor);
        managedExecutors.add(histogramFlushExecutor);

        File baseDirectory = new File(proxyConfig.getHistogramStateDirectory());

        // Central dispatch
        ReportableEntityHandler<ReportPoint, String> pointHandler = handlerFactory.getHandler(
            HandlerKey.of(ReportableEntityType.HISTOGRAM, "histogram_ports"));

        startHistogramListeners(histMinPorts, pointHandler, remoteHostAnnotator,
            Utils.Granularity.MINUTE, proxyConfig.getHistogramMinuteFlushSecs(),
            proxyConfig.isHistogramMinuteMemoryCache(), baseDirectory,
            proxyConfig.getHistogramMinuteAccumulatorSize(),
            proxyConfig.getHistogramMinuteAvgKeyBytes(),
            proxyConfig.getHistogramMinuteAvgDigestBytes(),
            proxyConfig.getHistogramMinuteCompression(),
            proxyConfig.isHistogramMinuteAccumulatorPersisted());
        startHistogramListeners(histHourPorts, pointHandler, remoteHostAnnotator,
            Utils.Granularity.HOUR, proxyConfig.getHistogramHourFlushSecs(),
            proxyConfig.isHistogramHourMemoryCache(), baseDirectory,
            proxyConfig.getHistogramHourAccumulatorSize(),
            proxyConfig.getHistogramHourAvgKeyBytes(),
            proxyConfig.getHistogramHourAvgDigestBytes(),
            proxyConfig.getHistogramHourCompression(),
            proxyConfig.isHistogramHourAccumulatorPersisted());
        startHistogramListeners(histDayPorts, pointHandler, remoteHostAnnotator,
            Utils.Granularity.DAY, proxyConfig.getHistogramDayFlushSecs(),
            proxyConfig.isHistogramDayMemoryCache(), baseDirectory,
            proxyConfig.getHistogramDayAccumulatorSize(),
            proxyConfig.getHistogramDayAvgKeyBytes(),
            proxyConfig.getHistogramDayAvgDigestBytes(),
            proxyConfig.getHistogramDayCompression(),
            proxyConfig.isHistogramDayAccumulatorPersisted());
        startHistogramListeners(histDistPorts, pointHandler, remoteHostAnnotator,
            null, proxyConfig.getHistogramDistFlushSecs(), proxyConfig.isHistogramDistMemoryCache(),
            baseDirectory, proxyConfig.getHistogramDistAccumulatorSize(),
            proxyConfig.getHistogramDistAvgKeyBytes(), proxyConfig.getHistogramDistAvgDigestBytes(),
            proxyConfig.getHistogramDistCompression(),
            proxyConfig.isHistogramDistAccumulatorPersisted());
      }
    }

    if (StringUtils.isNotBlank(proxyConfig.getGraphitePorts()) ||
        StringUtils.isNotBlank(proxyConfig.getPicklePorts())) {
      if (tokenAuthenticator.authRequired()) {
        logger.warning("Graphite mode is not compatible with HTTP authentication, ignoring");
      } else {
        Preconditions.checkNotNull(proxyConfig.getGraphiteFormat(),
            "graphiteFormat must be supplied to enable graphite support");
        Preconditions.checkNotNull(proxyConfig.getGraphiteDelimiters(),
            "graphiteDelimiters must be supplied to enable graphite support");
        GraphiteFormatter graphiteFormatter = new GraphiteFormatter(proxyConfig.getGraphiteFormat(),
            proxyConfig.getGraphiteDelimiters(), proxyConfig.getGraphiteFieldsToRemove());
        csvToList(proxyConfig.getGraphitePorts()).forEach(strPort -> {
          preprocessors.getSystemPreprocessor(strPort).forPointLine().
              addTransformer(0, graphiteFormatter);
          startGraphiteListener(strPort, handlerFactory, null);
          logger.info("listening on port: " + strPort + " for graphite metrics");
        });
        csvToList(proxyConfig.getPicklePorts()).forEach(strPort ->
            startPickleListener(strPort, handlerFactory, graphiteFormatter));
      }
    }
    csvToList(proxyConfig.getOpentsdbPorts()).forEach(strPort ->
        startOpenTsdbListener(strPort, handlerFactory));
    if (proxyConfig.getDataDogJsonPorts() != null) {
      HttpClient httpClient = HttpClientBuilder.create().
          useSystemProperties().
          setUserAgent(proxyConfig.getHttpUserAgent()).
          setConnectionTimeToLive(1, TimeUnit.MINUTES).
          setRetryHandler(new DefaultHttpRequestRetryHandler(proxyConfig.getHttpAutoRetries(),
              true)).
          setDefaultRequestConfig(
              RequestConfig.custom().
                  setContentCompressionEnabled(true).
                  setRedirectsEnabled(true).
                  setConnectTimeout(proxyConfig.getHttpConnectTimeout()).
                  setConnectionRequestTimeout(proxyConfig.getHttpConnectTimeout()).
                  setSocketTimeout(proxyConfig.getHttpRequestTimeout()).build()).
          build();

      csvToList(proxyConfig.getDataDogJsonPorts()).forEach(strPort ->
          startDataDogListener(strPort, handlerFactory, httpClient));
    }
    // sampler for spans
    Sampler rateSampler = SpanSamplerUtils.getRateSampler(proxyConfig.getTraceSamplingRate());
    Sampler durationSampler = SpanSamplerUtils.getDurationSampler(
        proxyConfig.getTraceSamplingDuration());
    List<Sampler> samplers = SpanSamplerUtils.fromSamplers(rateSampler, durationSampler);
    Sampler compositeSampler = new CompositeSampler(samplers);

    csvToList(proxyConfig.getTraceListenerPorts()).forEach(strPort ->
        startTraceListener(strPort, handlerFactory, compositeSampler));
<<<<<<< HEAD
    portIterator(customTracingListenerPorts).forEachRemaining(strPort -> {
      startCustomTracingListener(strPort, handlerFactory,
          new InternalProxyWavefrontClient(handlerFactory, strPort), compositeSampler);
    });
    portIterator(traceJaegerListenerPorts).forEachRemaining(strPort -> {
=======
    csvToList(proxyConfig.getTraceJaegerListenerPorts()).forEach(strPort -> {
>>>>>>> 6d1d99ea
      PreprocessorRuleMetrics ruleMetrics = new PreprocessorRuleMetrics(
          Metrics.newCounter(new TaggedMetricName("point.spanSanitize", "count", "port", strPort)),
          null, null
      );
      preprocessors.getSystemPreprocessor(strPort).forSpan().addTransformer(
          new SpanSanitizeTransformer(ruleMetrics));
      startTraceJaegerListener(strPort, handlerFactory,
          new InternalProxyWavefrontClient(handlerFactory, strPort), compositeSampler);
    });
    csvToList(proxyConfig.getTraceJaegerHttpListenerPorts()).forEach(strPort -> {
      PreprocessorRuleMetrics ruleMetrics = new PreprocessorRuleMetrics(
          Metrics.newCounter(new TaggedMetricName("point.spanSanitize", "count", "port", strPort)),
          null, null
      );
      preprocessors.getSystemPreprocessor(strPort).forSpan().addTransformer(
          new SpanSanitizeTransformer(ruleMetrics));
      startTraceJaegerHttpListener(strPort, handlerFactory,
          new InternalProxyWavefrontClient(handlerFactory, strPort), compositeSampler);
    });
    csvToList(proxyConfig.getTraceZipkinListenerPorts()).forEach(strPort -> {
      PreprocessorRuleMetrics ruleMetrics = new PreprocessorRuleMetrics(
          Metrics.newCounter(new TaggedMetricName("point.spanSanitize", "count", "port", strPort)),
          null, null
      );
      preprocessors.getSystemPreprocessor(strPort).forSpan().addTransformer(
          new SpanSanitizeTransformer(ruleMetrics));
      startTraceZipkinListener(strPort, handlerFactory,
          new InternalProxyWavefrontClient(handlerFactory, strPort), compositeSampler);
    });
    csvToList(proxyConfig.getPushRelayListenerPorts()).forEach(strPort ->
        startRelayListener(strPort, handlerFactory, remoteHostAnnotator));
    csvToList(proxyConfig.getJsonListenerPorts()).forEach(strPort ->
        startJsonListener(strPort, handlerFactory));
    csvToList(proxyConfig.getWriteHttpJsonListenerPorts()).forEach(strPort ->
        startWriteHttpJsonListener(strPort, handlerFactory));

    // Logs ingestion.
    if (proxyConfig.getFilebeatPort() > 0 || proxyConfig.getRawLogsPort() > 0) {
      if (loadLogsIngestionConfig() != null) {
        logger.info("Initializing logs ingestion");
        try {
          final LogsIngester logsIngester = new LogsIngester(handlerFactory,
              this::loadLogsIngestionConfig, proxyConfig.getPrefix());
          logsIngester.start();

          if (proxyConfig.getFilebeatPort() > 0) {
            startLogsIngestionListener(proxyConfig.getFilebeatPort(), logsIngester);
          }
          if (proxyConfig.getRawLogsPort() > 0) {
            startRawLogsIngestionListener(proxyConfig.getRawLogsPort(), logsIngester);
          }
        } catch (ConfigurationException e) {
          logger.log(Level.SEVERE, "Cannot start logsIngestion", e);
        }
      } else {
        logger.warning("Cannot start logsIngestion: invalid configuration or no config specified");
      }
    }
    setupMemoryGuard();
  }

  protected void startJsonListener(String strPort, ReportableEntityHandlerFactory handlerFactory) {
    final int port = Integer.parseInt(strPort);
    registerTimestampFilter(strPort);
    if (proxyConfig.isHttpHealthCheckAllPorts()) healthCheckManager.enableHealthcheck(port);

    ChannelHandler channelHandler = new JsonMetricsPortUnificationHandler(strPort,
        tokenAuthenticator, healthCheckManager, handlerFactory, proxyConfig.getPrefix(),
        proxyConfig.getHostname(), preprocessors.get(strPort));

    startAsManagedThread(port, new TcpIngester(createInitializer(channelHandler, port,
        proxyConfig.getPushListenerMaxReceivedLength(), proxyConfig.getPushListenerHttpBufferSize(),
        proxyConfig.getListenerIdleConnectionTimeout()), port).
        withChildChannelOptions(childChannelOptions), "listener-plaintext-json-" + port);
    logger.info("listening on port: " + strPort + " for JSON metrics data");
  }

  protected void startWriteHttpJsonListener(String strPort,
                                            ReportableEntityHandlerFactory handlerFactory) {
    final int port = Integer.parseInt(strPort);
    registerPrefixFilter(strPort);
    registerTimestampFilter(strPort);
    if (proxyConfig.isHttpHealthCheckAllPorts()) healthCheckManager.enableHealthcheck(port);

    ChannelHandler channelHandler = new WriteHttpJsonPortUnificationHandler(strPort,
        tokenAuthenticator, healthCheckManager, handlerFactory, proxyConfig.getHostname(),
        preprocessors.get(strPort));

    startAsManagedThread(port, new TcpIngester(createInitializer(channelHandler, port,
        proxyConfig.getPushListenerMaxReceivedLength(), proxyConfig.getPushListenerHttpBufferSize(),
        proxyConfig.getListenerIdleConnectionTimeout()), port).
        withChildChannelOptions(childChannelOptions), "listener-plaintext-writehttpjson-" + port);
    logger.info("listening on port: " + strPort + " for write_http data");
  }

  protected void startOpenTsdbListener(final String strPort,
                                       ReportableEntityHandlerFactory handlerFactory) {
    int port = Integer.parseInt(strPort);
    registerPrefixFilter(strPort);
    registerTimestampFilter(strPort);
    if (proxyConfig.isHttpHealthCheckAllPorts()) healthCheckManager.enableHealthcheck(port);

    ReportableEntityDecoder<String, ReportPoint> openTSDBDecoder = new ReportPointDecoderWrapper(
        new OpenTSDBDecoder("unknown", proxyConfig.getCustomSourceTags()));

    ChannelHandler channelHandler = new OpenTSDBPortUnificationHandler(strPort, tokenAuthenticator,
        healthCheckManager, openTSDBDecoder, handlerFactory, preprocessors.get(strPort),
        hostnameResolver);

    startAsManagedThread(port, new TcpIngester(createInitializer(channelHandler, port,
        proxyConfig.getPushListenerMaxReceivedLength(), proxyConfig.getPushListenerHttpBufferSize(),
        proxyConfig.getListenerIdleConnectionTimeout()), port).
        withChildChannelOptions(childChannelOptions), "listener-plaintext-opentsdb-" + port);
    logger.info("listening on port: " + strPort + " for OpenTSDB metrics");
  }

  protected void startDataDogListener(final String strPort,
                                      ReportableEntityHandlerFactory handlerFactory,
                                      HttpClient httpClient) {
    if (tokenAuthenticator.authRequired()) {
      logger.warning("Port: " + strPort +
          " (DataDog) is not compatible with HTTP authentication, ignoring");
      return;
    }
    int port = Integer.parseInt(strPort);
    registerPrefixFilter(strPort);
    registerTimestampFilter(strPort);
    if (proxyConfig.isHttpHealthCheckAllPorts()) healthCheckManager.enableHealthcheck(port);

    ChannelHandler channelHandler = new DataDogPortUnificationHandler(strPort, healthCheckManager,
        handlerFactory, proxyConfig.isDataDogProcessSystemMetrics(),
        proxyConfig.isDataDogProcessServiceChecks(), httpClient,
        proxyConfig.getDataDogRequestRelayTarget(), preprocessors.get(strPort));

    startAsManagedThread(port, new TcpIngester(createInitializer(channelHandler, port,
        proxyConfig.getPushListenerMaxReceivedLength(), proxyConfig.getPushListenerHttpBufferSize(),
        proxyConfig.getListenerIdleConnectionTimeout()), port).
        withChildChannelOptions(childChannelOptions), "listener-plaintext-datadog-" + port);
    logger.info("listening on port: " + strPort + " for DataDog metrics");
  }

  protected void startPickleListener(String strPort,
                                     ReportableEntityHandlerFactory handlerFactory,
                                     GraphiteFormatter formatter) {
    if (tokenAuthenticator.authRequired()) {
      logger.warning("Port: " + strPort +
          " (pickle format) is not compatible with HTTP authentication, ignoring");
      return;
    }
    int port = Integer.parseInt(strPort);
    registerPrefixFilter(strPort);
    registerTimestampFilter(strPort);

    // Set up a custom handler
    ChannelHandler channelHandler = new ChannelByteArrayHandler(
        new PickleProtocolDecoder("unknown", proxyConfig.getCustomSourceTags(),
            formatter.getMetricMangler(), port),
        handlerFactory.getHandler(HandlerKey.of(ReportableEntityType.POINT, strPort)),
        preprocessors.get(strPort), blockedPointsLogger);

    startAsManagedThread(port, new TcpIngester(createInitializer(ImmutableList.of(
        () -> new LengthFieldBasedFrameDecoder(ByteOrder.BIG_ENDIAN, 1000000, 0, 4, 0, 4, false),
        ByteArrayDecoder::new, () -> channelHandler), port,
        proxyConfig.getListenerIdleConnectionTimeout()), port).
            withChildChannelOptions(childChannelOptions), "listener-binary-pickle-" + strPort);
    logger.info("listening on port: " + strPort + " for Graphite/pickle protocol metrics");
  }

  protected void startTraceListener(final String strPort,
                                    ReportableEntityHandlerFactory handlerFactory,
                                    Sampler sampler) {
    final int port = Integer.parseInt(strPort);
    registerPrefixFilter(strPort);
    registerTimestampFilter(strPort);
    if (proxyConfig.isHttpHealthCheckAllPorts()) healthCheckManager.enableHealthcheck(port);

    ChannelHandler channelHandler = new TracePortUnificationHandler(strPort, tokenAuthenticator,
        healthCheckManager, new SpanDecoder("unknown"), new SpanLogsDecoder(),
        preprocessors.get(strPort), handlerFactory, sampler,
        proxyConfig.isTraceAlwaysSampleErrors(),
        () -> entityProps.get(ReportableEntityType.TRACE).isFeatureDisabled(),
        () -> entityProps.get(ReportableEntityType.TRACE_SPAN_LOGS).isFeatureDisabled());

    startAsManagedThread(port, new TcpIngester(createInitializer(channelHandler, port,
        proxyConfig.getTraceListenerMaxReceivedLength(),
        proxyConfig.getTraceListenerHttpBufferSize(),
        proxyConfig.getListenerIdleConnectionTimeout()), port).
        withChildChannelOptions(childChannelOptions), "listener-plaintext-trace-" + port);
    logger.info("listening on port: " + strPort + " for trace data");
  }

  @VisibleForTesting
  protected void startCustomTracingListener(final String strPort,
                                            ReportableEntityHandlerFactory handlerFactory,
                                            @Nullable WavefrontSender wfSender,
                                            Sampler sampler) {
    final int port = Integer.parseInt(strPort);
    registerPrefixFilter(strPort);
    registerTimestampFilter(strPort);
    if (httpHealthCheckAllPorts) healthCheckManager.enableHealthcheck(port);

    ChannelHandler channelHandler = new CustomTracingPortUnificationHandler(strPort, tokenAuthenticator,
        healthCheckManager, wfSender, new SpanDecoder("unknown"), preprocessors.get(strPort),
        handlerFactory, sampler, traceAlwaysSampleErrors,
        traceDisabled::get);

    startAsManagedThread(new TcpIngester(createInitializer(channelHandler, strPort,
        traceListenerMaxReceivedLength, traceListenerHttpBufferSize, listenerIdleConnectionTimeout),
        port).withChildChannelOptions(childChannelOptions), "listener-custom-trace-" + port);
    logger.info("listening on port: " + strPort + " for custom trace data");
  }

  protected void startTraceJaegerListener(String strPort,
                                          ReportableEntityHandlerFactory handlerFactory,
                                          @Nullable WavefrontSender wfSender,
                                          Sampler sampler) {
    if (tokenAuthenticator.authRequired()) {
      logger.warning("Port: " + strPort + " is not compatible with HTTP authentication, ignoring");
      return;
    }
    startAsManagedThread(Integer.parseInt(strPort), () -> {
      activeListeners.inc();
      try {
        TChannel server = new TChannel.Builder("jaeger-collector").
            setServerPort(Integer.parseInt(strPort)).
            build();
        server.
            makeSubChannel("jaeger-collector", Connection.Direction.IN).
            register("Collector::submitBatches", new JaegerTChannelCollectorHandler(strPort,
                handlerFactory, wfSender,
                () -> entityProps.get(ReportableEntityType.TRACE).isFeatureDisabled(),
                () -> entityProps.get(ReportableEntityType.TRACE_SPAN_LOGS).isFeatureDisabled(),
                preprocessors.get(strPort), sampler, proxyConfig.isTraceAlwaysSampleErrors(),
                proxyConfig.getTraceJaegerApplicationName(),
                proxyConfig.getTraceDerivedCustomTagKeys()));
        server.listen().channel().closeFuture().sync();
        server.shutdown(false);
      } catch (InterruptedException e) {
        logger.info("Listener on port " + strPort + " shut down.");
      } catch (Exception e) {
        logger.log(Level.SEVERE, "Jaeger trace collector exception", e);
      } finally {
        activeListeners.dec();
      }
    }, "listener-jaeger-tchannel-" + strPort);
    logger.info("listening on port: " + strPort + " for trace data (Jaeger format over TChannel)");
  }

  protected void startTraceJaegerHttpListener(final String strPort,
                                              ReportableEntityHandlerFactory handlerFactory,
                                              @Nullable WavefrontSender wfSender,
                                              Sampler sampler) {
    final int port = Integer.parseInt(strPort);
    if (proxyConfig.isHttpHealthCheckAllPorts()) healthCheckManager.enableHealthcheck(port);

    ChannelHandler channelHandler = new JaegerPortUnificationHandler(strPort, tokenAuthenticator,
        healthCheckManager, handlerFactory, wfSender,
        () -> entityProps.get(ReportableEntityType.TRACE).isFeatureDisabled(),
        () -> entityProps.get(ReportableEntityType.TRACE_SPAN_LOGS).isFeatureDisabled(),
        preprocessors.get(strPort), sampler, proxyConfig.isTraceAlwaysSampleErrors(),
        proxyConfig.getTraceJaegerApplicationName(), proxyConfig.getTraceDerivedCustomTagKeys());

    startAsManagedThread(port, new TcpIngester(createInitializer(channelHandler, port,
        proxyConfig.getTraceListenerMaxReceivedLength(),
        proxyConfig.getTraceListenerHttpBufferSize(),
        proxyConfig.getListenerIdleConnectionTimeout()),
        port).withChildChannelOptions(childChannelOptions), "listener-jaeger-http-" + port);
    logger.info("listening on port: " + strPort + " for trace data (Jaeger format over HTTP)");
  }

  protected void startTraceZipkinListener(String strPort,
                                          ReportableEntityHandlerFactory handlerFactory,
                                          @Nullable WavefrontSender wfSender,
                                          Sampler sampler) {
    final int port = Integer.parseInt(strPort);
    if (proxyConfig.isHttpHealthCheckAllPorts()) healthCheckManager.enableHealthcheck(port);
    ChannelHandler channelHandler = new ZipkinPortUnificationHandler(strPort, healthCheckManager,
        handlerFactory, wfSender,
        () -> entityProps.get(ReportableEntityType.TRACE).isFeatureDisabled(),
        () -> entityProps.get(ReportableEntityType.TRACE_SPAN_LOGS).isFeatureDisabled(),
        preprocessors.get(strPort), sampler, proxyConfig.isTraceAlwaysSampleErrors(),
        proxyConfig.getTraceZipkinApplicationName(), proxyConfig.getTraceDerivedCustomTagKeys());
    startAsManagedThread(port, new TcpIngester(createInitializer(channelHandler, port,
        proxyConfig.getTraceListenerMaxReceivedLength(),
        proxyConfig.getTraceListenerHttpBufferSize(),
        proxyConfig.getListenerIdleConnectionTimeout()),
        port).withChildChannelOptions(childChannelOptions), "listener-zipkin-trace-" + port);
    logger.info("listening on port: " + strPort + " for trace data (Zipkin format)");
  }

  @VisibleForTesting
  protected void startGraphiteListener(String strPort,
                                       ReportableEntityHandlerFactory handlerFactory,
                                       SharedGraphiteHostAnnotator hostAnnotator) {
    final int port = Integer.parseInt(strPort);
    registerPrefixFilter(strPort);
    registerTimestampFilter(strPort);
    if (proxyConfig.isHttpHealthCheckAllPorts()) healthCheckManager.enableHealthcheck(port);

    WavefrontPortUnificationHandler wavefrontPortUnificationHandler =
        new WavefrontPortUnificationHandler(strPort, tokenAuthenticator, healthCheckManager,
            decoderSupplier.get(), handlerFactory, hostAnnotator, preprocessors.get(strPort));

    startAsManagedThread(port,
        new TcpIngester(createInitializer(wavefrontPortUnificationHandler, port,
        proxyConfig.getPushListenerMaxReceivedLength(), proxyConfig.getPushListenerHttpBufferSize(),
        proxyConfig.getListenerIdleConnectionTimeout()), port).
        withChildChannelOptions(childChannelOptions), "listener-graphite-" + port);
  }

  @VisibleForTesting
  protected void startDeltaCounterListener(String strPort,
                                           SharedGraphiteHostAnnotator hostAnnotator,
                                           SenderTaskFactory senderTaskFactory) {
    final int port = Integer.parseInt(strPort);
    registerPrefixFilter(strPort);
    registerTimestampFilter(strPort);
    if (proxyConfig.isHttpHealthCheckAllPorts()) healthCheckManager.enableHealthcheck(port);

    if (this.deltaCounterHandlerFactory == null) {
      this.deltaCounterHandlerFactory = new ReportableEntityHandlerFactory() {
        private final Map<String, ReportableEntityHandler<?, ?>> handlers = new HashMap<>();

        @Override
        public <T, U> ReportableEntityHandler<T, U> getHandler(HandlerKey handlerKey) {
          //noinspection unchecked
          return (ReportableEntityHandler<T, U>) handlers.computeIfAbsent(handlerKey.getHandle(),
              k -> new DeltaCounterAccumulationHandlerImpl(handlerKey,
                  proxyConfig.getPushBlockedSamples(),
                  senderTaskFactory.createSenderTasks(handlerKey),
                  validationConfiguration, proxyConfig.getDeltaCountersAggregationIntervalSeconds(),
                  blockedPointsLogger, VALID_POINTS_LOGGER));
        }

        @Override
        public void shutdown(@Nonnull String handle) {
          if (handlers.containsKey(handle)) {
            handlers.values().forEach(ReportableEntityHandler::shutdown);
          }
        }
      };
    }
    shutdownTasks.add(() -> deltaCounterHandlerFactory.shutdown(strPort));

    WavefrontPortUnificationHandler wavefrontPortUnificationHandler =
        new WavefrontPortUnificationHandler(strPort, tokenAuthenticator, healthCheckManager,
            decoderSupplier.get(), deltaCounterHandlerFactory, hostAnnotator,
            preprocessors.get(strPort));

    startAsManagedThread(port,
        new TcpIngester(createInitializer(wavefrontPortUnificationHandler, port,
        proxyConfig.getPushListenerMaxReceivedLength(), proxyConfig.getPushListenerHttpBufferSize(),
        proxyConfig.getListenerIdleConnectionTimeout()), port).
        withChildChannelOptions(childChannelOptions), "listener-deltaCounter-" + port);
  }

  @VisibleForTesting
  protected void startRelayListener(String strPort,
                                    ReportableEntityHandlerFactory handlerFactory,
                                    SharedGraphiteHostAnnotator hostAnnotator) {
    final int port = Integer.parseInt(strPort);
    registerPrefixFilter(strPort);
    registerTimestampFilter(strPort);
    if (proxyConfig.isHttpHealthCheckAllPorts()) healthCheckManager.enableHealthcheck(port);

    ReportableEntityHandlerFactory handlerFactoryDelegate = proxyConfig.
        isPushRelayHistogramAggregator() ?
        new DelegatingReportableEntityHandlerFactoryImpl(handlerFactory) {
          @Override
          public <T, U> ReportableEntityHandler<T, U> getHandler(HandlerKey handlerKey) {
            if (handlerKey.getEntityType() == ReportableEntityType.HISTOGRAM) {
              ChronicleMap<HistogramKey, AgentDigest> accumulator = ChronicleMap.
                  of(HistogramKey.class, AgentDigest.class).
                  keyMarshaller(HistogramKeyMarshaller.get()).
                  valueMarshaller(AgentDigestMarshaller.get()).
                  entries(proxyConfig.getPushRelayHistogramAggregatorAccumulatorSize()).
                  averageKeySize(proxyConfig.getHistogramDistAvgKeyBytes()).
                  averageValueSize(proxyConfig.getHistogramDistAvgDigestBytes()).
                  maxBloatFactor(1000).
                  create();
              AgentDigestFactory agentDigestFactory = new AgentDigestFactory(
                  proxyConfig.getPushRelayHistogramAggregatorCompression(),
                  TimeUnit.SECONDS.toMillis(proxyConfig.getPushRelayHistogramAggregatorFlushSecs()),
                  proxyConfig.getTimeProvider());
              AccumulationCache cachedAccumulator = new AccumulationCache(accumulator,
                  agentDigestFactory, 0, "histogram.accumulator.distributionRelay", null);
              //noinspection unchecked
              return (ReportableEntityHandler<T, U>) new HistogramAccumulationHandlerImpl(
                  handlerKey, cachedAccumulator, proxyConfig.getPushBlockedSamples(), null,
                  validationConfiguration, true, blockedHistogramsLogger, VALID_HISTOGRAMS_LOGGER);
            }
            return delegate.getHandler(handlerKey);
          }
        } : handlerFactory;

    Map<ReportableEntityType, ReportableEntityDecoder<?, ?>> filteredDecoders =
        decoderSupplier.get().entrySet().stream().
            filter(x -> !x.getKey().equals(ReportableEntityType.SOURCE_TAG)).
            collect(Collectors.toMap(Map.Entry::getKey, Map.Entry::getValue));
    ChannelHandler channelHandler = new RelayPortUnificationHandler(strPort, tokenAuthenticator,
        healthCheckManager, filteredDecoders, handlerFactoryDelegate, preprocessors.get(strPort),
        hostAnnotator,
        () -> entityProps.get(ReportableEntityType.HISTOGRAM).isFeatureDisabled(),
        () -> entityProps.get(ReportableEntityType.TRACE).isFeatureDisabled(),
        () -> entityProps.get(ReportableEntityType.TRACE_SPAN_LOGS).isFeatureDisabled());
    startAsManagedThread(port, new TcpIngester(createInitializer(channelHandler, port,
        proxyConfig.getPushListenerMaxReceivedLength(), proxyConfig.getPushListenerHttpBufferSize(),
        proxyConfig.getListenerIdleConnectionTimeout()), port).
        withChildChannelOptions(childChannelOptions), "listener-relay-" + port);
  }

  protected void startLogsIngestionListener(int port, LogsIngester logsIngester) {
    if (tokenAuthenticator.authRequired()) {
      logger.warning("Filebeat log ingestion is not compatible with HTTP authentication, ignoring");
      return;
    }
    final Server filebeatServer = new Server("0.0.0.0", port,
        proxyConfig.getListenerIdleConnectionTimeout(), Runtime.getRuntime().availableProcessors());
    filebeatServer.setMessageListener(new FilebeatIngester(logsIngester,
        System::currentTimeMillis));
    startAsManagedThread(port, () -> {
      try {
        activeListeners.inc();
        filebeatServer.listen();
      } catch (InterruptedException e) {
        logger.info("Filebeat server on port " + port + " shut down");
      } catch (Exception e) {
        // ChannelFuture throws undeclared checked exceptions, so we need to handle it
        //noinspection ConstantConditions
        if (e instanceof BindException) {
          bindErrors.inc();
          logger.severe("Unable to start listener - port " + port + " is already in use!");
        } else {
          logger.log(Level.SEVERE, "Filebeat exception", e);
        }
      } finally {
        activeListeners.dec();
      }
    }, "listener-logs-filebeat-" + port);
    logger.info("listening on port: " + port + " for Filebeat logs");
  }

  @VisibleForTesting
  protected void startRawLogsIngestionListener(int port, LogsIngester logsIngester) {
    String strPort = String.valueOf(port);
    if (proxyConfig.isHttpHealthCheckAllPorts()) healthCheckManager.enableHealthcheck(port);
    ChannelHandler channelHandler = new RawLogsIngesterPortUnificationHandler(strPort, logsIngester,
        hostnameResolver, tokenAuthenticator, healthCheckManager, preprocessors.get(strPort));

    startAsManagedThread(port, new TcpIngester(createInitializer(channelHandler, port,
        proxyConfig.getRawLogsMaxReceivedLength(), proxyConfig.getRawLogsHttpBufferSize(),
        proxyConfig.getListenerIdleConnectionTimeout()), port).
        withChildChannelOptions(childChannelOptions), "listener-logs-raw-" + port);
    logger.info("listening on port: " + strPort + " for raw logs");
  }

  @VisibleForTesting
  protected void startAdminListener(int port) {
    ChannelHandler channelHandler = new AdminPortUnificationHandler(tokenAuthenticator,
        healthCheckManager, String.valueOf(port), proxyConfig.getAdminApiRemoteIpWhitelistRegex());

    startAsManagedThread(port,
        new TcpIngester(createInitializer(channelHandler, port,
        proxyConfig.getPushListenerMaxReceivedLength(), proxyConfig.getPushListenerHttpBufferSize(),
        proxyConfig.getListenerIdleConnectionTimeout()), port).
        withChildChannelOptions(childChannelOptions), "listener-http-admin-" + port);
    logger.info("Admin port: " + port);
  }

  @VisibleForTesting
  protected void startHealthCheckListener(int port) {
    healthCheckManager.enableHealthcheck(port);
    ChannelHandler channelHandler = new HttpHealthCheckEndpointHandler(healthCheckManager, port);

    startAsManagedThread(port,
        new TcpIngester(createInitializer(channelHandler, port,
        proxyConfig.getPushListenerMaxReceivedLength(), proxyConfig.getPushListenerHttpBufferSize(),
        proxyConfig.getListenerIdleConnectionTimeout()), port).
        withChildChannelOptions(childChannelOptions), "listener-http-healthcheck-" + port);
    logger.info("Health check port enabled: " + port);
  }

  protected void startHistogramListeners(List<String> ports,
                                         ReportableEntityHandler<ReportPoint, String> pointHandler,
                                         SharedGraphiteHostAnnotator hostAnnotator,
                                         @Nullable Utils.Granularity granularity,
                                         int flushSecs, boolean memoryCacheEnabled,
                                         File baseDirectory, Long accumulatorSize, int avgKeyBytes,
                                         int avgDigestBytes, short compression, boolean persist) {
    if (ports.size() == 0) return;
    String listenerBinType = Utils.Granularity.granularityToString(granularity);
    // Accumulator
    if (persist) {
      // Check directory
      checkArgument(baseDirectory.isDirectory(), baseDirectory.getAbsolutePath() +
          " must be a directory!");
      checkArgument(baseDirectory.canWrite(), baseDirectory.getAbsolutePath() +
          " must be write-able!");
    }

    MapLoader<HistogramKey, AgentDigest, HistogramKeyMarshaller, AgentDigestMarshaller> mapLoader =
        new MapLoader<>(
            HistogramKey.class,
            AgentDigest.class,
            accumulatorSize,
            avgKeyBytes,
            avgDigestBytes,
            HistogramKeyMarshaller.get(),
            AgentDigestMarshaller.get(),
            persist);
    File accumulationFile = new File(baseDirectory, "accumulator." + listenerBinType);
    ChronicleMap<HistogramKey, AgentDigest> accumulator = mapLoader.get(accumulationFile);

    histogramExecutor.scheduleWithFixedDelay(
        () -> {
          // warn if accumulator is more than 1.5x the original size,
          // as ChronicleMap starts losing efficiency
          if (accumulator.size() > accumulatorSize * 5) {
            logger.severe("Histogram " + listenerBinType + " accumulator size (" +
                accumulator.size() + ") is more than 5x higher than currently configured size (" +
                accumulatorSize + "), which may cause severe performance degradation issues " +
                "or data loss! If the data volume is expected to stay at this level, we strongly " +
                "recommend increasing the value for accumulator size in wavefront.conf and " +
                "restarting the proxy.");
          } else if (accumulator.size() > accumulatorSize * 2) {
            logger.warning("Histogram " + listenerBinType + " accumulator size (" +
                accumulator.size() + ") is more than 2x higher than currently configured size (" +
                accumulatorSize + "), which may cause performance issues. If the data volume is " +
                "expected to stay at this level, we strongly recommend increasing the value " +
                "for accumulator size in wavefront.conf and restarting the proxy.");
          }
        },
        10,
        10,
        TimeUnit.SECONDS);

    AgentDigestFactory agentDigestFactory = new AgentDigestFactory(compression,
        TimeUnit.SECONDS.toMillis(flushSecs), proxyConfig.getTimeProvider());
    Accumulator cachedAccumulator = new AccumulationCache(accumulator, agentDigestFactory,
        (memoryCacheEnabled ? accumulatorSize : 0),
        "histogram.accumulator." + Utils.Granularity.granularityToString(granularity), null);

    // Schedule write-backs
    histogramExecutor.scheduleWithFixedDelay(
        cachedAccumulator::flush,
        proxyConfig.getHistogramAccumulatorResolveInterval(),
        proxyConfig.getHistogramAccumulatorResolveInterval(),
        TimeUnit.MILLISECONDS);
    histogramFlushRunnables.add(cachedAccumulator::flush);

    PointHandlerDispatcher dispatcher = new PointHandlerDispatcher(cachedAccumulator, pointHandler,
        proxyConfig.getTimeProvider(),
        () -> entityProps.get(ReportableEntityType.HISTOGRAM).isFeatureDisabled(),
        proxyConfig.getHistogramAccumulatorFlushMaxBatchSize() < 0 ? null :
            proxyConfig.getHistogramAccumulatorFlushMaxBatchSize(), granularity);

    histogramExecutor.scheduleWithFixedDelay(dispatcher,
        proxyConfig.getHistogramAccumulatorFlushInterval(),
        proxyConfig.getHistogramAccumulatorFlushInterval(), TimeUnit.MILLISECONDS);
    histogramFlushRunnables.add(dispatcher);

    // gracefully shutdown persisted accumulator (ChronicleMap) on proxy exit
    shutdownTasks.add(() -> {
      try {
        logger.fine("Flushing in-flight histogram accumulator digests: " + listenerBinType);
        cachedAccumulator.flush();
        logger.fine("Shutting down histogram accumulator cache: " + listenerBinType);
        accumulator.close();
      } catch (Throwable t) {
        logger.log(Level.SEVERE, "Error flushing " + listenerBinType +
            " accumulator, possibly unclean shutdown: ", t);
      }
    });

    ReportableEntityHandlerFactory histogramHandlerFactory = new ReportableEntityHandlerFactory() {
      private final Map<HandlerKey, ReportableEntityHandler<?, ?>> handlers = new HashMap<>();
      @SuppressWarnings("unchecked")
      @Override
      public <T, U> ReportableEntityHandler<T, U> getHandler(HandlerKey handlerKey) {
          return (ReportableEntityHandler<T, U>) handlers.computeIfAbsent(handlerKey,
              k -> new HistogramAccumulationHandlerImpl(handlerKey, cachedAccumulator,
                  proxyConfig.getPushBlockedSamples(), granularity, validationConfiguration,
                  granularity == null, blockedHistogramsLogger, VALID_HISTOGRAMS_LOGGER));
      }

      @Override
      public void shutdown(@Nonnull String handle) {
        handlers.values().forEach(ReportableEntityHandler::shutdown);
      }
    };

    ports.forEach(strPort -> {
      int port = Integer.parseInt(strPort);
      registerPrefixFilter(strPort);
      registerTimestampFilter(strPort);
      if (proxyConfig.isHttpHealthCheckAllPorts()) {
        healthCheckManager.enableHealthcheck(port);
      }
      WavefrontPortUnificationHandler wavefrontPortUnificationHandler =
          new WavefrontPortUnificationHandler(strPort, tokenAuthenticator, healthCheckManager,
              decoderSupplier.get(), histogramHandlerFactory, hostAnnotator,
              preprocessors.get(strPort));
      startAsManagedThread(port,
          new TcpIngester(createInitializer(wavefrontPortUnificationHandler, port,
          proxyConfig.getHistogramMaxReceivedLength(), proxyConfig.getHistogramHttpBufferSize(),
          proxyConfig.getListenerIdleConnectionTimeout()), port).
          withChildChannelOptions(childChannelOptions), "listener-histogram-" + port);
      logger.info("listening on port: " + port + " for histogram samples, accumulating to the " +
          listenerBinType);
    });

  }

  private void registerTimestampFilter(String strPort) {
    preprocessors.getSystemPreprocessor(strPort).forReportPoint().addFilter(0,
        new ReportPointTimestampInRangeFilter(proxyConfig.getDataBackfillCutoffHours(),
            proxyConfig.getDataPrefillCutoffHours()));
  }

  private void registerPrefixFilter(String strPort) {
    if (proxyConfig.getPrefix() != null && !proxyConfig.getPrefix().isEmpty()) {
      preprocessors.getSystemPreprocessor(strPort).forReportPoint().
          addTransformer(new ReportPointAddPrefixTransformer(proxyConfig.getPrefix()));
    }
  }

  /**
   * Push agent configuration during check-in by the collector.
   *
   * @param config The configuration to process.
   */
  @Override
  protected void processConfiguration(AgentConfiguration config) {
    try {
      Long pointsPerBatch = config.getPointsPerBatch();
      if (BooleanUtils.isTrue(config.getCollectorSetsPointsPerBatch())) {
        if (pointsPerBatch != null) {
          // if the collector is in charge and it provided a setting, use it
          entityProps.get(ReportableEntityType.POINT).setItemsPerBatch(pointsPerBatch.intValue());
          logger.fine("Proxy push batch set to (remotely) " + pointsPerBatch);
        } // otherwise don't change the setting
      } else {
        // restore the original setting
        entityProps.get(ReportableEntityType.POINT).setItemsPerBatch(null);
        logger.fine("Proxy push batch set to (locally) " +
            entityProps.get(ReportableEntityType.POINT).getItemsPerBatch());
      }

      updateRateLimiter(ReportableEntityType.POINT, config.getCollectorSetsRateLimit(),
          config.getCollectorRateLimit(), config.getGlobalCollectorRateLimit());
      updateRateLimiter(ReportableEntityType.HISTOGRAM, config.getCollectorSetsRateLimit(),
          config.getHistogramRateLimit(), config.getGlobalHistogramRateLimit());
      updateRateLimiter(ReportableEntityType.SOURCE_TAG, config.getCollectorSetsRateLimit(),
          config.getSourceTagsRateLimit(), config.getGlobalSourceTagRateLimit());
      updateRateLimiter(ReportableEntityType.TRACE, config.getCollectorSetsRateLimit(),
          config.getSpanRateLimit(), config.getGlobalSpanRateLimit());
      updateRateLimiter(ReportableEntityType.TRACE_SPAN_LOGS, config.getCollectorSetsRateLimit(),
          config.getSpanLogsRateLimit(), config.getGlobalSpanLogsRateLimit());
      updateRateLimiter(ReportableEntityType.EVENT, config.getCollectorSetsRateLimit(),
          config.getEventsRateLimit(), config.getGlobalEventRateLimit());

      if (BooleanUtils.isTrue(config.getCollectorSetsRetryBackoff())) {
        if (config.getRetryBackoffBaseSeconds() != null) {
          // if the collector is in charge and it provided a setting, use it
          entityProps.get(ReportableEntityType.POINT).
              setRetryBackoffBaseSeconds(config.getRetryBackoffBaseSeconds());
          logger.fine("Proxy backoff base set to (remotely) " +
              config.getRetryBackoffBaseSeconds());
        } // otherwise don't change the setting
      } else {
        // restores the agent setting
        entityProps.get(ReportableEntityType.POINT).setRetryBackoffBaseSeconds(null);
        logger.fine("Proxy backoff base set to (locally) " +
            entityProps.get(ReportableEntityType.POINT).getRetryBackoffBaseSeconds());
      }
      entityProps.get(ReportableEntityType.HISTOGRAM).
          setFeatureDisabled(config.getHistogramDisabled());
      entityProps.get(ReportableEntityType.TRACE).
          setFeatureDisabled(config.getTraceDisabled());
      entityProps.get(ReportableEntityType.TRACE_SPAN_LOGS).
          setFeatureDisabled(config.getSpanLogsDisabled());
      validationConfiguration.updateFrom(config.getValidationConfiguration());
      super.processConfiguration(config);
    } catch (RuntimeException e) {
      // cannot throw or else configuration update thread would die.
    }
  }

  private void updateRateLimiter(ReportableEntityType entityType,
                                 @Nullable Boolean collectorSetsRateLimit,
                                 @Nullable Number collectorRateLimit,
                                 @Nullable Number globalRateLimit) {
    EntityProperties entityProperties = entityProps.get(entityType);
    RecyclableRateLimiter rateLimiter = entityProperties.getRateLimiter();
    if (rateLimiter != null) {
      if (BooleanUtils.isTrue(collectorSetsRateLimit)) {
        if (collectorRateLimit != null &&
            rateLimiter.getRate() != collectorRateLimit.doubleValue()) {
          rateLimiter.setRate(collectorRateLimit.doubleValue());
          entityProperties.setItemsPerBatch(Math.min(collectorRateLimit.intValue(),
              entityProperties.getItemsPerBatch()));
          logger.warning(entityType.toCapitalizedString() + " rate limit set to " +
              collectorRateLimit + entityType.getRateUnit() + " remotely");
        }
      } else {
        double rateLimit = Math.min(entityProperties.getRateLimit(),
            ObjectUtils.firstNonNull(globalRateLimit, NO_RATE_LIMIT).intValue());
        if (rateLimiter.getRate() != rateLimit) {
          rateLimiter.setRate(rateLimit);
          if (entityProperties.getItemsPerBatchOriginal() > rateLimit) {
            entityProperties.setItemsPerBatch((int) rateLimit);
          } else {
            entityProperties.setItemsPerBatch(null);
          }
          if (rateLimit >= NO_RATE_LIMIT) {
            logger.warning(entityType.toCapitalizedString() + " rate limit is no longer " +
                "enforced by remote");
          } else {
            if (proxyCheckinScheduler.getSuccessfulCheckinCount() > 1) {
              // this will skip printing this message upon init
              logger.warning(entityType.toCapitalizedString() + " rate limit restored to " +
                  rateLimit + entityType.getRateUnit());
            }
          }
        }
      }
    }
  }

  protected TokenAuthenticator configureTokenAuthenticator() {
    HttpClient httpClient = HttpClientBuilder.create().
        useSystemProperties().
        setUserAgent(proxyConfig.getHttpUserAgent()).
        setMaxConnPerRoute(10).
        setMaxConnTotal(10).
        setConnectionTimeToLive(1, TimeUnit.MINUTES).
        setRetryHandler(new DefaultHttpRequestRetryHandler(proxyConfig.getHttpAutoRetries(), true)).
        setDefaultRequestConfig(
            RequestConfig.custom().
                setContentCompressionEnabled(true).
                setRedirectsEnabled(true).
                setConnectTimeout(proxyConfig.getHttpConnectTimeout()).
                setConnectionRequestTimeout(proxyConfig.getHttpConnectTimeout()).
                setSocketTimeout(proxyConfig.getHttpRequestTimeout()).build()).
        build();
    return TokenAuthenticatorBuilder.create().
        setTokenValidationMethod(proxyConfig.getAuthMethod()).
        setHttpClient(httpClient).
        setTokenIntrospectionServiceUrl(proxyConfig.getAuthTokenIntrospectionServiceUrl()).
        setTokenIntrospectionAuthorizationHeader(
            proxyConfig.getAuthTokenIntrospectionAuthorizationHeader()).
        setAuthResponseRefreshInterval(proxyConfig.getAuthResponseRefreshInterval()).
        setAuthResponseMaxTtl(proxyConfig.getAuthResponseMaxTtl()).
        setStaticToken(proxyConfig.getAuthStaticToken()).
        build();
  }

  protected void startAsManagedThread(int port, Runnable target, @Nullable String threadName) {
    Thread thread = new Thread(target);
    if (threadName != null) {
      thread.setName(threadName);
    }
    listeners.put(port, thread);
    thread.start();
  }

  @Override
  public void stopListeners() {
    listeners.values().forEach(Thread::interrupt);
    listeners.values().forEach(thread -> {
      try {
        thread.join(TimeUnit.SECONDS.toMillis(10));
      } catch (InterruptedException e) {
        // ignore
      }
    });
  }

  @Override
  protected void stopListener(int port) {
    Thread listener = listeners.remove(port);
    if (listener == null) return;
    listener.interrupt();
    try {
      listener.join(TimeUnit.SECONDS.toMillis(10));
    } catch (InterruptedException e) {
      // ignore
    }
    handlerFactory.shutdown(String.valueOf(port));
    senderTaskFactory.shutdown(String.valueOf(port));
  }
}<|MERGE_RESOLUTION|>--- conflicted
+++ resolved
@@ -333,15 +333,10 @@
 
     csvToList(proxyConfig.getTraceListenerPorts()).forEach(strPort ->
         startTraceListener(strPort, handlerFactory, compositeSampler));
-<<<<<<< HEAD
-    portIterator(customTracingListenerPorts).forEachRemaining(strPort -> {
-      startCustomTracingListener(strPort, handlerFactory,
-          new InternalProxyWavefrontClient(handlerFactory, strPort), compositeSampler);
-    });
-    portIterator(traceJaegerListenerPorts).forEachRemaining(strPort -> {
-=======
+    csvToList(proxyConfig.getCustomTracingListenerPorts()).forEach(strPort ->
+        startCustomTracingListener(strPort, handlerFactory,
+            new InternalProxyWavefrontClient(handlerFactory, strPort), compositeSampler));
     csvToList(proxyConfig.getTraceJaegerListenerPorts()).forEach(strPort -> {
->>>>>>> 6d1d99ea
       PreprocessorRuleMetrics ruleMetrics = new PreprocessorRuleMetrics(
           Metrics.newCounter(new TaggedMetricName("point.spanSanitize", "count", "port", strPort)),
           null, null
@@ -541,15 +536,16 @@
     final int port = Integer.parseInt(strPort);
     registerPrefixFilter(strPort);
     registerTimestampFilter(strPort);
-    if (httpHealthCheckAllPorts) healthCheckManager.enableHealthcheck(port);
+    if (proxyConfig.isHttpHealthCheckAllPorts()) healthCheckManager.enableHealthcheck(port);
 
     ChannelHandler channelHandler = new CustomTracingPortUnificationHandler(strPort, tokenAuthenticator,
         healthCheckManager, wfSender, new SpanDecoder("unknown"), preprocessors.get(strPort),
-        handlerFactory, sampler, traceAlwaysSampleErrors,
-        traceDisabled::get);
-
-    startAsManagedThread(new TcpIngester(createInitializer(channelHandler, strPort,
-        traceListenerMaxReceivedLength, traceListenerHttpBufferSize, listenerIdleConnectionTimeout),
+        handlerFactory, sampler, proxyConfig.isTraceAlwaysSampleErrors(),
+        () -> entityProps.get(ReportableEntityType.TRACE).isFeatureDisabled());
+
+    startAsManagedThread(port, new TcpIngester(createInitializer(channelHandler, port,
+        proxyConfig.getTraceListenerMaxReceivedLength(), proxyConfig.getTraceListenerHttpBufferSize(),
+        proxyConfig.getListenerIdleConnectionTimeout()),
         port).withChildChannelOptions(childChannelOptions), "listener-custom-trace-" + port);
     logger.info("listening on port: " + strPort + " for custom trace data");
   }
