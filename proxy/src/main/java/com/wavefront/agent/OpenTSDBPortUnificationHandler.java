--- conflicted
+++ resolved
@@ -160,12 +160,8 @@
         throw new Exception("Failed to write version response", f.cause());
       }
     } else {
-<<<<<<< HEAD
       ChannelStringHandler.processPointLine(messageStr, decoder, pointHandler,
-                                            pointLinePreprocessor, reportPointPreprocessor);
-=======
-      ChannelStringHandler.processPointLine(messageStr, decoder, pointHandler, whiteBlackList, null, ctx);
->>>>>>> 3c8a7fe1
+                                            pointLinePreprocessor, reportPointPreprocessor, ctx);
     }
   }
 
