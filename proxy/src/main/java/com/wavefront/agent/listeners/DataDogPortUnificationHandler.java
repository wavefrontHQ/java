package com.wavefront.agent.listeners;

import com.google.common.annotations.VisibleForTesting;
import com.google.common.collect.ImmutableMap;

import com.fasterxml.jackson.databind.JsonNode;
import com.fasterxml.jackson.databind.ObjectMapper;
import com.github.benmanes.caffeine.cache.Cache;
import com.github.benmanes.caffeine.cache.Caffeine;
import com.wavefront.agent.PointHandlerImpl;
import com.wavefront.agent.auth.TokenAuthenticatorBuilder;
import com.wavefront.agent.auth.TokenValidationMethod;
import com.wavefront.agent.handlers.HandlerKey;
import com.wavefront.agent.handlers.ReportableEntityHandler;
import com.wavefront.agent.handlers.ReportableEntityHandlerFactory;
import com.wavefront.agent.preprocessor.ReportableEntityPreprocessor;
import com.wavefront.common.Clock;
import com.wavefront.common.TaggedMetricName;
import com.wavefront.data.ReportableEntityType;
import com.yammer.metrics.Metrics;
import com.yammer.metrics.core.Gauge;
import com.yammer.metrics.core.Histogram;

import org.apache.http.HttpResponse;
import org.apache.http.client.HttpClient;
import org.apache.http.client.methods.HttpPost;
import org.apache.http.entity.StringEntity;
import org.apache.http.util.EntityUtils;

import java.io.IOException;
import java.net.URI;
import java.util.HashMap;
import java.util.Map;
import java.util.concurrent.TimeUnit;
import java.util.concurrent.atomic.AtomicInteger;
import java.util.logging.Level;
import java.util.logging.Logger;
import java.util.regex.Pattern;

import javax.annotation.Nullable;

import io.netty.channel.ChannelHandler;
import io.netty.channel.ChannelHandlerContext;
import io.netty.handler.codec.http.FullHttpRequest;
import io.netty.handler.codec.http.HttpResponseStatus;
import io.netty.util.CharsetUtil;
import wavefront.report.ReportPoint;

import static io.netty.handler.codec.http.HttpMethod.POST;

/**
 * This class handles an incoming message of either String or FullHttpRequest type.  All other types are ignored.
 *
 * @author vasily@wavefront.com
 */
@ChannelHandler.Sharable
public class DataDogPortUnificationHandler extends PortUnificationHandler {
  private static final Logger logger = Logger.getLogger(DataDogPortUnificationHandler.class.getCanonicalName());
  private static final Logger blockedPointsLogger = Logger.getLogger("RawBlockedPoints");
  private static final Pattern INVALID_METRIC_CHARACTERS = Pattern.compile("[^-_\\.\\dA-Za-z]");
  private static final Pattern INVALID_TAG_CHARACTERS = Pattern.compile("[^-_:\\.\\\\/\\dA-Za-z]");

  private volatile Histogram httpRequestSize;

  /**
   * The point handler that takes report metrics one data point at a time and handles batching and retries, etc
   */
  private final ReportableEntityHandler<ReportPoint> pointHandler;
  private final boolean processSystemMetrics;
  private final boolean processServiceChecks;
  @Nullable
  private final HttpClient requestRelayClient;
  @Nullable
  private final String requestRelayTarget;

  @Nullable
  private final ReportableEntityPreprocessor preprocessor;

  private final ObjectMapper jsonParser;

  private final Cache<String, Map<String, String>> tagsCache = Caffeine.newBuilder().
      expireAfterWrite(6, TimeUnit.HOURS).
      maximumSize(100_000).
      build();

  @SuppressWarnings("unchecked")
  public DataDogPortUnificationHandler(final String handle,
                                       final ReportableEntityHandlerFactory handlerFactory,
                                       final boolean processSystemMetrics,
                                       final boolean processServiceChecks,
                                       @Nullable final HttpClient requestRelayClient,
                                       @Nullable final String requestRelayTarget,
                                       @Nullable final ReportableEntityPreprocessor preprocessor) {
    this(handle, handlerFactory.getHandler(HandlerKey.of(ReportableEntityType.POINT, handle)), processSystemMetrics,
        processServiceChecks, requestRelayClient, requestRelayTarget, preprocessor);
  }


  @VisibleForTesting
  protected DataDogPortUnificationHandler(final String handle,
                                          final ReportableEntityHandler<ReportPoint> pointHandler,
                                          final boolean processSystemMetrics,
                                          final boolean processServiceChecks,
                                          @Nullable final HttpClient requestRelayClient,
                                          @Nullable final String requestRelayTarget,
                                          @Nullable final ReportableEntityPreprocessor preprocessor) {
    super(TokenAuthenticatorBuilder.create().setTokenValidationMethod(TokenValidationMethod.NONE).build(), handle,
        false, true);
    this.pointHandler = pointHandler;
    this.processSystemMetrics = processSystemMetrics;
    this.processServiceChecks = processServiceChecks;
    this.requestRelayClient = requestRelayClient;
    this.requestRelayTarget = requestRelayTarget;
    this.preprocessor = preprocessor;
    this.jsonParser = new ObjectMapper();
    this.httpRequestSize = Metrics.newHistogram(new TaggedMetricName("listeners", "http-requests.payload-points",
        "port", handle));

    Metrics.newGauge(new TaggedMetricName("listeners", "tags-cache-size",
        "port", handle), new Gauge<Long>() {
      @Override
      public Long value() {
        return tagsCache.estimatedSize();
      }
    });

  }

  @Override
  protected void handleHttpMessage(final ChannelHandlerContext ctx,
                                   final FullHttpRequest incomingRequest) {
    StringBuilder output = new StringBuilder();
    AtomicInteger pointsPerRequest = new AtomicInteger();

<<<<<<< HEAD
    URI uri = parseUri(ctx, incomingRequest);
    if (uri == null) return;

=======
    try {
      uri = new URI(incomingRequest.uri());
    } catch (URISyntaxException e) {
      writeExceptionText(e, output);
      writeHttpResponse(ctx, HttpResponseStatus.BAD_REQUEST, output, isKeepAlive);
      logWarning("WF-300: Request URI '" + incomingRequest.uri() + "' cannot be parsed", e, ctx);
      return;
    }
>>>>>>> fd3b43a2
    HttpResponseStatus status = HttpResponseStatus.ACCEPTED;
    String requestBody = incomingRequest.content().toString(CharsetUtil.UTF_8);

    if (requestRelayClient != null && requestRelayTarget != null && incomingRequest.method() == POST) {
      Histogram requestRelayDuration = Metrics.newHistogram(new TaggedMetricName("listeners",
          "http-relay.duration-nanos", "port", handle));
      Long startNanos = System.nanoTime();
      try {
        String outgoingUrl = requestRelayTarget.replaceFirst("/*$", "") + incomingRequest.uri();
        HttpPost outgoingRequest = new HttpPost(outgoingUrl);
        if (incomingRequest.headers().contains("Content-Type")) {
          outgoingRequest.addHeader("Content-Type", incomingRequest.headers().get("Content-Type"));
        }
        outgoingRequest.setEntity(new StringEntity(requestBody));
        logger.info("Relaying incoming HTTP request to " + outgoingUrl);
        HttpResponse response = requestRelayClient.execute(outgoingRequest);
        int httpStatusCode = response.getStatusLine().getStatusCode();
        Metrics.newCounter(new TaggedMetricName("listeners", "http-relay.status." + httpStatusCode + ".count",
            "port", handle)).inc();

        if (httpStatusCode < 200 || httpStatusCode >= 300) {
          // anything that is not 2xx is relayed as is to the client, don't process the payload
          writeHttpResponse(ctx, HttpResponseStatus.valueOf(httpStatusCode),
              EntityUtils.toString(response.getEntity(), "UTF-8"), incomingRequest);
          return;
        }
        EntityUtils.consumeQuietly(response.getEntity());

      } catch (IOException e) {
        logger.warning("Unable to relay request to " + requestRelayTarget + ": " + e.getMessage());
        Metrics.newCounter(new TaggedMetricName("listeners", "http-relay.failed",
            "port", handle)).inc();
        writeHttpResponse(ctx, HttpResponseStatus.BAD_GATEWAY, "Unable to relay request: " + e.getMessage(),
            incomingRequest);
        return;
      } finally {
        requestRelayDuration.update(TimeUnit.NANOSECONDS.toMillis(System.nanoTime() - startNanos));
      }
    }

    String path = uri.getPath().endsWith("/") ? uri.getPath() : uri.getPath() + "/";
    switch (path) {
      case "/api/v1/series/":
        try {
          if (!reportMetrics(jsonParser.readTree(requestBody), pointsPerRequest)) {
            status = HttpResponseStatus.BAD_REQUEST;
            output.append("At least one data point had error.");
          }
        } catch (Exception e) {
          status = HttpResponseStatus.BAD_REQUEST;
          writeExceptionText(e, output);
          logWarning("WF-300: Failed to handle /api/v1/series request", e, ctx);
        }
        httpRequestSize.update(pointsPerRequest.intValue());
        writeHttpResponse(ctx, status, output, incomingRequest);
        break;

      case "/api/v1/check_run/":
        if (!processServiceChecks) {
          Metrics.newCounter(new TaggedMetricName("listeners", "http-requests.ignored", "port", handle)).inc();
          writeHttpResponse(ctx, HttpResponseStatus.ACCEPTED, output, incomingRequest);
          return;
        }
        try {
          if (!reportChecks(jsonParser.readTree(requestBody), pointsPerRequest)) {
            output.append("One or more checks were not valid.");
          }
        } catch (Exception e) {
          status = HttpResponseStatus.BAD_REQUEST;
          writeExceptionText(e, output);
          logWarning("WF-300: Failed to handle /api/v1/check_run request", e, ctx);
        }
        writeHttpResponse(ctx, status, output, incomingRequest);
        break;

      case "/api/v1/validate/":
        writeHttpResponse(ctx, HttpResponseStatus.OK, output, isKeepAlive);
        break;

      case "/intake/":
        if (!processSystemMetrics) {
          Metrics.newCounter(new TaggedMetricName("listeners", "http-requests.ignored", "port", handle)).inc();
          writeHttpResponse(ctx, HttpResponseStatus.ACCEPTED, output, incomingRequest);
          return;
        }
        try {
          if (!reportSystemMetrics(jsonParser.readTree(requestBody), pointsPerRequest)) {
            output.append("At least one data point had error.");
          }
        } catch (Exception e) {
          status = HttpResponseStatus.BAD_REQUEST;
          writeExceptionText(e, output);
          logWarning("WF-300: Failed to handle /intake request", e, ctx);
        }
        httpRequestSize.update(pointsPerRequest.intValue());
        writeHttpResponse(ctx, status, output, incomingRequest);
        break;

      default:
        writeHttpResponse(ctx, HttpResponseStatus.NO_CONTENT, output, incomingRequest);
        logWarning("WF-300: Unexpected path '" + incomingRequest.uri() + "', returning HTTP 204", null, ctx);
        break;
    }
  }

  /**
   * Handles an incoming plain text (string) message. Handles :
   */
  @Override
  protected void handlePlainTextMessage(final ChannelHandlerContext ctx,
                                        final String message) throws Exception {
    if (message == null) {
      throw new IllegalArgumentException("Message cannot be null");
    }
    final ObjectMapper jsonTree = new ObjectMapper();
    try {
      reportMetrics(jsonTree.readTree(message), null);
    } catch (Exception e) {
      logWarning("WF-300: Unable to parse JSON on plaintext port", e, ctx);
    }
  }

  @Override
  protected void processLine(final ChannelHandlerContext ctx, final String message) {
    throw new UnsupportedOperationException("Invalid context for processLine");
  }

  /**
   * Parse the metrics JSON and report the metrics found.  There are 2 formats supported: - array of points - single
   * point
   *
   * @param metrics a DataDog-format payload
   * @param pointCounter counter to track the number of points processed in one request
   *
   * @return true if all metrics added successfully; false o/w
   * @see #reportMetric(JsonNode, AtomicInteger)
   */
  private boolean reportMetrics(final JsonNode metrics, @Nullable final AtomicInteger pointCounter) {
    if (metrics == null || !metrics.isObject() || !metrics.has("series")) {
      pointHandler.reject((ReportPoint) null, "WF-300: Payload missing 'series' field");
      return false;
    }
    JsonNode series = metrics.get("series");
    if (!series.isArray()) {
      pointHandler.reject((ReportPoint) null, "WF-300: 'series' field must be an array");
      return false;
    }
    boolean successful = true;
    for (final JsonNode metric : series) {
      if (!reportMetric(metric, pointCounter)) {
        successful = false;
      }
    }
    return successful;
  }

  /**
   * Parse the individual timeseries object and send the metric to on to the point handler.
   *
   * @param metric the JSON object representing a single metric
   * @param pointCounter counter to track the number of points processed in one request
   *
   * @return True if the metric was reported successfully; False o/w
   */
  private boolean reportMetric(final JsonNode metric, @Nullable final AtomicInteger pointCounter) {
    if (metric == null) {
      pointHandler.reject((ReportPoint) null, "Skipping - series object null.");
      return false;
    }
    try {
      if (metric.get("metric") == null ) {
        pointHandler.reject((ReportPoint) null, "Skipping - 'metric' field missing.");
        return false;
      }
      String metricName = INVALID_METRIC_CHARACTERS.matcher(metric.get("metric").textValue()).replaceAll("_");
      String hostName = metric.get("host") == null ? "unknown" : metric.get("host").textValue().toLowerCase();
      JsonNode tagsNode = metric.get("tags");
      Map<String, String> systemTags;
      Map<String, String> tags = new HashMap<>();
      if ((systemTags = tagsCache.getIfPresent(hostName)) != null) {
        tags.putAll(systemTags);
      }
      extractTags(tagsNode, tags); // tags sent with the data override system host-level tags
      JsonNode pointsNode = metric.get("points");
      if (pointsNode == null) {
        pointHandler.reject((ReportPoint) null, "Skipping - 'points' field missing.");
        return false;
      }
      for (JsonNode node : pointsNode) {
        if (node.size() == 2) {
          reportValue(metricName, hostName, tags, node.get(1), node.get(0).longValue() * 1000, pointCounter);
        } else {
          pointHandler.reject((ReportPoint) null, "WF-300: Inconsistent point value size (expected: 2)");
        }
      }
      return true;
    } catch (final Exception e) {
      logger.log(Level.WARNING, "WF-300: Failed to add metric", e);
      return false;
    }
  }

  private boolean reportChecks(final JsonNode checkNode, @Nullable final AtomicInteger pointCounter) {
    if (checkNode == null) {
      pointHandler.reject((ReportPoint) null, "Skipping - check object is null.");
      return false;
    }
    if (checkNode.isArray()) {
      boolean result = true;
      for (JsonNode check : checkNode) {
        result &= reportCheck(check, pointCounter);
      }
      return result;
    } else {
      return reportCheck(checkNode, pointCounter);
    }
  }

  private boolean reportCheck(final JsonNode check, @Nullable final AtomicInteger pointCounter) {
    try {
      if (check.get("check") == null ) {
        pointHandler.reject((ReportPoint) null, "Skipping - 'check' field missing.");
        return false;
      }
      if (check.get("host_name") == null ) {
        pointHandler.reject((ReportPoint) null, "Skipping - 'host_name' field missing.");
        return false;
      }
      if (check.get("status") == null ) {
        // ignore - there is no status to update
        return true;
      }
      String metricName = INVALID_METRIC_CHARACTERS.matcher(check.get("check").textValue()).replaceAll("_");
      String hostName = check.get("host_name").textValue().toLowerCase();
      JsonNode tagsNode = check.get("tags");
      Map<String, String> systemTags;
      Map<String, String> tags = new HashMap<>();
      if ((systemTags = tagsCache.getIfPresent(hostName)) != null) {
        tags.putAll(systemTags);
      }
      extractTags(tagsNode, tags); // tags sent with the data override system host-level tags

      long timestamp = check.get("timestamp") == null ? Clock.now() : check.get("timestamp").asLong() * 1000;
      reportValue(metricName, hostName, tags, check.get("status"), timestamp, pointCounter);
      return true;
    } catch (final Exception e) {
      logger.log(Level.WARNING, "WF-300: Failed to add metric", e);
      return false;
    }
  }


  private boolean reportSystemMetrics(final JsonNode metrics, @Nullable final AtomicInteger pointCounter) {
    if (metrics == null || !metrics.isObject() || !metrics.has("collection_timestamp")) {
      pointHandler.reject((ReportPoint) null, "WF-300: Payload missing 'collection_timestamp' field");
      return false;
    }
    long timestamp = metrics.get("collection_timestamp").asLong() * 1000;
    if (!metrics.has("internalHostname")) {
      pointHandler.reject((ReportPoint) null, "WF-300: Payload missing 'internalHostname' field");
      return false;
    }
    String hostName = metrics.get("internalHostname").textValue().toLowerCase();
    Map<String, String> systemTags = new HashMap<>();
    if (metrics.has("host-tags") && metrics.get("host-tags").get("system") != null) {
      extractTags(metrics.get("host-tags").get("system"), systemTags);
      tagsCache.put(hostName, systemTags); // cache even if map is empty so we know how many unique hosts report metrics.
    } else {
      Map<String, String> cachedTags = tagsCache.getIfPresent(hostName);
      if (cachedTags != null) {
        systemTags.clear();
        systemTags.putAll(cachedTags);
      }
    }

    // Report "system.io." metrics
    JsonNode ioStats = metrics.get("ioStats");
    if (ioStats != null && ioStats.isObject()) {
      ioStats.fields().forEachRemaining(entry -> {
        Map<String, String> deviceTags = ImmutableMap.<String, String>builder().
            putAll(systemTags).
            put("device", entry.getKey()).
            build();
        if (entry.getValue() != null && entry.getValue().isObject()) {
          entry.getValue().fields().forEachRemaining(metricEntry -> {
            String metric = "system.io." + metricEntry.getKey().replace('%', ' ').replace('/', '_').trim();
            reportValue(metric, hostName, deviceTags, metricEntry.getValue(), timestamp, pointCounter);
          });
        }
      });
    }

    // Report all metrics that already start with "system."
    metrics.fields().forEachRemaining(entry -> {
      if (entry.getKey().startsWith("system.")) {
        reportValue(entry.getKey(), hostName, systemTags, entry.getValue(), timestamp, pointCounter);
      }
    });

    // Report CPU and memory metrics
    reportValue("system.cpu.guest", hostName, systemTags, metrics.get("cpuGuest"), timestamp, pointCounter);
    reportValue("system.cpu.idle", hostName, systemTags, metrics.get("cpuIdle"), timestamp, pointCounter);
    reportValue("system.cpu.stolen", hostName, systemTags, metrics.get("cpuStolen"), timestamp, pointCounter);
    reportValue("system.cpu.system", hostName, systemTags, metrics.get("cpuSystem"), timestamp, pointCounter);
    reportValue("system.cpu.user", hostName, systemTags, metrics.get("cpuUser"), timestamp, pointCounter);
    reportValue("system.cpu.wait", hostName, systemTags, metrics.get("cpuWait"), timestamp, pointCounter);
    reportValue("system.mem.buffers", hostName, systemTags, metrics.get("memBuffers"), timestamp, pointCounter);
    reportValue("system.mem.cached", hostName, systemTags, metrics.get("memCached"), timestamp, pointCounter);
    reportValue("system.mem.page_tables", hostName, systemTags, metrics.get("memPageTables"), timestamp, pointCounter);
    reportValue("system.mem.shared", hostName, systemTags, metrics.get("memShared"), timestamp, pointCounter);
    reportValue("system.mem.slab", hostName, systemTags, metrics.get("memSlab"), timestamp, pointCounter);
    reportValue("system.mem.free", hostName, systemTags, metrics.get("memPhysFree"), timestamp, pointCounter);
    reportValue("system.mem.pct_usable", hostName, systemTags, metrics.get("memPhysPctUsable"), timestamp, pointCounter);
    reportValue("system.mem.total", hostName, systemTags, metrics.get("memPhysTotal"), timestamp, pointCounter);
    reportValue("system.mem.usable", hostName, systemTags, metrics.get("memPhysUsable"), timestamp, pointCounter);
    reportValue("system.mem.used", hostName, systemTags, metrics.get("memPhysUsed"), timestamp, pointCounter);
    reportValue("system.swap.cached", hostName, systemTags, metrics.get("memSwapCached"), timestamp, pointCounter);
    reportValue("system.swap.free", hostName, systemTags, metrics.get("memSwapFree"), timestamp, pointCounter);
    reportValue("system.swap.pct_free", hostName, systemTags, metrics.get("memSwapPctFree"), timestamp, pointCounter);
    reportValue("system.swap.total", hostName, systemTags, metrics.get("memSwapTotal"), timestamp, pointCounter);
    reportValue("system.swap.used", hostName, systemTags, metrics.get("memSwapUsed"), timestamp, pointCounter);
    return true;
  }

  private void reportValue(String metricName, String hostName, Map<String, String> tags, JsonNode valueNode,
                              long timestamp, AtomicInteger pointCounter) {
    if (valueNode == null || valueNode.isNull()) return;
    double value;
    if (valueNode.isTextual()) {
      try {
        value = Double.parseDouble(valueNode.textValue());
      } catch (NumberFormatException nfe) {
        return;
      }
    } else if (valueNode.isBoolean()) {
      value = valueNode.asBoolean() ? 1.0d : 0.0d;
    } else if (valueNode.isDouble()) {
      value = valueNode.asDouble();
    } else {
      value = valueNode.asLong();
    }

    ReportPoint point = ReportPoint.newBuilder().
        setTable("dummy").
        setMetric(metricName).
        setHost(hostName).
        setTimestamp(timestamp).
        setAnnotations(tags).
        setValue(value).
        build();
    if (pointCounter != null) {
      pointCounter.incrementAndGet();
    }
    if (preprocessor != null) {
      preprocessor.forReportPoint().transform(point);
      if (!preprocessor.forReportPoint().filter(point)) {
        if (preprocessor.forReportPoint().getLastFilterResult() != null) {
          blockedPointsLogger.warning(PointHandlerImpl.pointToString(point));
        } else {
          blockedPointsLogger.info(PointHandlerImpl.pointToString(point));
        }
        pointHandler.reject(point, preprocessor.forReportPoint().getLastFilterResult());
        return;
      }
    }
    pointHandler.report(point);
  }

  private void extractTags(JsonNode tagsNode, final Map<String, String> tags) {
    if (tagsNode != null) {
      for (JsonNode tag : tagsNode) {
        String tagKv = tag.asText();
        if (tagKv.indexOf(',') > 0) { // comma-delimited list of tags
          for (String item : tagKv.split(",")) {
            extractTag(item, tags);
          }
        } else {
          extractTag(tagKv, tags);
        }
      }
    }
  }

  private void extractTag(String input, final Map<String, String> tags) {
    int tagKvIndex = input.indexOf(':');
    if (tagKvIndex > 0) { // first character can't be ':' either
      String tagK = input.substring(0, tagKvIndex);
      if (tagK.toLowerCase().equals("source")) {
        tags.put("_source", input.substring(tagKvIndex + 1, input.length()));
      } else {
        tags.put(INVALID_TAG_CHARACTERS.matcher(tagK).replaceAll("_"), input.substring(tagKvIndex + 1, input.length()));
      }
    }
  }
}<|MERGE_RESOLUTION|>--- conflicted
+++ resolved
@@ -132,20 +132,9 @@
     StringBuilder output = new StringBuilder();
     AtomicInteger pointsPerRequest = new AtomicInteger();
 
-<<<<<<< HEAD
     URI uri = parseUri(ctx, incomingRequest);
     if (uri == null) return;
 
-=======
-    try {
-      uri = new URI(incomingRequest.uri());
-    } catch (URISyntaxException e) {
-      writeExceptionText(e, output);
-      writeHttpResponse(ctx, HttpResponseStatus.BAD_REQUEST, output, isKeepAlive);
-      logWarning("WF-300: Request URI '" + incomingRequest.uri() + "' cannot be parsed", e, ctx);
-      return;
-    }
->>>>>>> fd3b43a2
     HttpResponseStatus status = HttpResponseStatus.ACCEPTED;
     String requestBody = incomingRequest.content().toString(CharsetUtil.UTF_8);
 
