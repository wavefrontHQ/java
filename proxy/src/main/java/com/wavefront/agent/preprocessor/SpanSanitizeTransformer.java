package com.wavefront.agent.preprocessor;

import com.google.common.base.Function;
import wavefront.report.Annotation;
import wavefront.report.Span;

<<<<<<< HEAD
import javax.annotation.Nullable;
=======
import javax.annotation.Nonnull;

import static com.wavefront.sdk.common.Utils.sanitizeWithoutQuotes;
>>>>>>> c789b9a7

/**
 * Sanitize spans (e.g., span source and tag keys) according to the same rules that are applied at
 * the SDK-level.
 *
 * @author Han Zhang (zhanghan@vmware.com)
 */
public class SpanSanitizeTransformer implements Function<Span, Span> {
  private final PreprocessorRuleMetrics ruleMetrics;

  public SpanSanitizeTransformer(final PreprocessorRuleMetrics ruleMetrics) {
    this.ruleMetrics = ruleMetrics;
  }

  @Override
<<<<<<< HEAD
  public Span apply(@Nullable Span span) {
    if (span == null) return null;
=======
  public Span apply(@Nonnull Span span) {
>>>>>>> c789b9a7
    long startNanos = ruleMetrics.ruleStart();
    boolean ruleApplied = false;

    // sanitize name and replace '*' with '-'
    String name = span.getName();
    if (name != null) {
      span.setName(sanitizeValue(name).replace('*', '-'));
      if (span.getName().equals(name)) {
        ruleApplied = true;
      }
    }

    // sanitize source
    String source = span.getSource();
    if (source != null) {
      span.setSource(sanitizeWithoutQuotes(source));
      if (!ruleApplied && !span.getSource().equals(source)) {
        ruleApplied = true;
      }
    }

    if (span.getAnnotations() != null) {
      for (Annotation a : span.getAnnotations()) {
        // sanitize tag key
        String key = a.getKey();
        if (key != null) {
          a.setKey(sanitizeWithoutQuotes(key));
          if (!ruleApplied && !a.getKey().equals(key)) {
            ruleApplied = true;
          }
        }

        // sanitize tag value
        String value = a.getValue();
        if (value != null) {
          a.setValue(sanitizeValue(value));
          if (!ruleApplied && !a.getValue().equals(value)) {
            ruleApplied = true;
          }
        }
      }
    }

    if (ruleApplied) {
      ruleMetrics.incrementRuleAppliedCounter();
    }
    ruleMetrics.ruleEnd(startNanos);
    return span;
  }

  /**
   * Remove leading/trailing whitespace and escape newlines.
   */
  private String sanitizeValue(String s) {
    // TODO: sanitize using SDK instead
    return s.trim().replaceAll("\\n", "\\\\n");
  }
}<|MERGE_RESOLUTION|>--- conflicted
+++ resolved
@@ -4,13 +4,9 @@
 import wavefront.report.Annotation;
 import wavefront.report.Span;
 
-<<<<<<< HEAD
 import javax.annotation.Nullable;
-=======
-import javax.annotation.Nonnull;
 
 import static com.wavefront.sdk.common.Utils.sanitizeWithoutQuotes;
->>>>>>> c789b9a7
 
 /**
  * Sanitize spans (e.g., span source and tag keys) according to the same rules that are applied at
@@ -26,12 +22,8 @@
   }
 
   @Override
-<<<<<<< HEAD
   public Span apply(@Nullable Span span) {
     if (span == null) return null;
-=======
-  public Span apply(@Nonnull Span span) {
->>>>>>> c789b9a7
     long startNanos = ruleMetrics.ruleStart();
     boolean ruleApplied = false;
 
