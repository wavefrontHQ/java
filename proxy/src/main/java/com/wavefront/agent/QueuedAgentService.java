--- conflicted
+++ resolved
@@ -93,23 +93,19 @@
 
   private final Gson resubmissionTaskMarshaller;
   private final WavefrontAPI wrapped;
-  private final List<LockingResubmissionTaskQueue> taskQueues;
+  private final List<ResubmissionTaskQueue> taskQueues;
   private static AtomicInteger splitBatchSize = new AtomicInteger(50000);
   private static AtomicDouble retryBackoffBaseSeconds = new AtomicDouble(2.0);
   private boolean lastKnownQueueSizeIsPositive = true;
   private boolean lastKnownSourceTagQueueSizeIsPositive = true;
   private final ExecutorService executorService;
 
-<<<<<<< HEAD
-  private final List<LockingResubmissionTaskQueue> sourceTagTaskQueues;
-=======
   /**
    *  A loading cache for tracking queue sizes (refreshed once a minute). Calculating the number of objects across
    *  all queues can be a non-trivial operation, hence the once-a-minute refresh.
    */
   private final LoadingCache<ResubmissionTaskQueue, AtomicInteger> queueSizes;
   private final List<ResubmissionTaskQueue> sourceTagTaskQueues;
->>>>>>> 62c4a2be
 
   private MetricsRegistry metricsRegistry = new MetricsRegistry();
   private Meter resultPostingMeter = metricsRegistry.newMeter(QueuedAgentService.class, "post-result", "results",
@@ -224,7 +220,7 @@
         System.exit(-1);
       }
 
-      final LockingResubmissionTaskQueue taskQueue = new LockingResubmissionTaskQueue(queue,
+      final ResubmissionTaskQueue taskQueue = new ResubmissionTaskQueue(queue,
           task -> {
             task.service = wrapped;
             task.currentAgentId = agentId;
@@ -253,7 +249,7 @@
             " - please make sure that no other processes access this file and restart the proxy");
         System.exit(-1);
       }
-      final LockingResubmissionTaskQueue sourceTagQueue = new LockingResubmissionTaskQueue(sourceTagTaskQueue,
+      final ResubmissionTaskQueue sourceTagQueue = new ResubmissionTaskQueue(sourceTagTaskQueue,
             task -> {
               task.service = wrapped;
               task.currentAgentId = agentId;
@@ -270,31 +266,11 @@
     }
 
     if (retryThreads > 0) {
-<<<<<<< HEAD
-      executorService.scheduleAtFixedRate(new Runnable() {
-        @Override
-        public void run() {
-          List<Integer> queueSizes = Lists.newArrayList(Lists.transform(taskQueues,
-              new Function<LockingResubmissionTaskQueue, Integer>() {
-                @Override
-                public Integer apply(LockingResubmissionTaskQueue input) {
-                  return input.size();
-                }
-              }
-          ));
-          if (Iterables.tryFind(queueSizes, new Predicate<Integer>() {
-            @Override
-            public boolean apply(Integer input) {
-              return input > 0;
-            }
-          }).isPresent()) {
-=======
       executorService.scheduleAtFixedRate(() -> {
         try {
           Supplier<Stream<Integer>> sizes = () -> taskQueues.stream()
               .map(k -> Math.max(0, queueSizes.get(k).intValue()));
           if (sizes.get().anyMatch(i -> i > 0)) {
->>>>>>> 62c4a2be
             lastKnownQueueSizeIsPositive = true;
             logger.info("current retry queue sizes: [" +
                 sizes.get().map(Object::toString).collect(Collectors.joining("/")) + "]");
@@ -364,7 +340,7 @@
   private Runnable createRunnable(final ScheduledExecutorService executorService,
                                   final boolean splitPushWhenRateLimited,
                                   final int threadId,
-                                  final LockingResubmissionTaskQueue taskQueue,
+                                  final ResubmissionTaskQueue taskQueue,
                                   final RecyclableRateLimiter pushRateLimiter) {
     return new Runnable() {
       private int backoffExponent = 1;
@@ -412,9 +388,9 @@
                 List<? extends ResubmissionTask> splitTasks = task.splitTask();
                 for (ResubmissionTask smallerTask : splitTasks) {
                   taskQueue.add(smallerTask);
+                  queueSizes.get(taskQueue).incrementAndGet();
                   queuePointsCount.addAndGet(smallerTask.size());
                 }
-<<<<<<< HEAD
                 break;
               } else //noinspection ThrowableResultOfMethodCallIgnored
                 if (Throwables.getRootCause(ex) instanceof RejectedExecutionException) {
@@ -426,82 +402,33 @@
                     List<? extends ResubmissionTask> splitTasks = task.splitTask();
                     for (ResubmissionTask smallerTask : splitTasks) {
                       taskQueue.add(smallerTask);
+                      queueSizes.get(taskQueue).incrementAndGet();
                       queuePointsCount.addAndGet(smallerTask.size());
-=======
-                failures++;
-                //noinspection ThrowableResultOfMethodCallIgnored
-                if (Throwables.getRootCause(ex) instanceof QueuedPushTooLargeException) {
-                  // this should split this task, remove it from the queue, and not try more tasks
-                  logger.warning("[RETRY THREAD " + threadId + "] Wavefront server rejected push with " +
-                      "HTTP 413: request too large - splitting data into smaller chunks to retry. ");
-                  List<? extends ResubmissionTask> splitTasks = task.splitTask();
-                  for (ResubmissionTask smallerTask : splitTasks) {
-                    taskQueue.add(smallerTask);
-                    queueSizes.get(taskQueue).incrementAndGet();
-                    queuePointsCount.addAndGet(smallerTask.size());
-                  }
-                  break;
-                } else //noinspection ThrowableResultOfMethodCallIgnored
-                  if (Throwables.getRootCause(ex) instanceof RejectedExecutionException) {
-                    // this should either split and remove the original task or keep it at front
-                    // it also should not try any more tasks
-                    logger.warning("[RETRY THREAD " + threadId + "] Wavefront server rejected the submission " +
-                        "(global rate limit exceeded) - will attempt later.");
-                    if (splitPushWhenRateLimited) {
-                      List<? extends ResubmissionTask> splitTasks = task.splitTask();
-                      for (ResubmissionTask smallerTask : splitTasks) {
-                        taskQueue.add(smallerTask);
-                        queueSizes.get(taskQueue).incrementAndGet();
-                        queuePointsCount.addAndGet(smallerTask.size());
-                      }
-                    } else {
-                      removeTask = false;
->>>>>>> 62c4a2be
                     }
                   } else {
                     removeTask = false;
                   }
-<<<<<<< HEAD
-=======
-                // this can potentially cause a duplicate task to be injected (but since submission is mostly
-                // idempotent it's not really a big deal)
-                task.service = null;
-                task.currentAgentId = null;
-                taskQueue.add(task);
-                queueSizes.get(taskQueue).incrementAndGet();
-                queuePointsCount.addAndGet(taskSize);
-                if (failures > 10) {
-                  logger.warning("[RETRY THREAD " + threadId + "] saw too many submission errors. Will " +
-                      "re-attempt later");
->>>>>>> 62c4a2be
                   break;
                 } else {
                   logger.log(Level.WARNING, "[RETRY THREAD " + threadId + "] cannot submit data to Wavefront servers. Will " +
                       "re-attempt later", Throwables.getRootCause(ex));
                 }
-<<<<<<< HEAD
               // this can potentially cause a duplicate task to be injected (but since submission is mostly
               // idempotent it's not really a big deal)
               task.service = null;
               task.currentAgentId = null;
               taskQueue.add(task);
+              queueSizes.get(taskQueue).incrementAndGet();
               queuePointsCount.addAndGet(taskSize);
               if (failures > 10) {
                 logger.warning("[RETRY THREAD " + threadId + "] saw too many submission errors. Will " +
                     "re-attempt later");
                 break;
-=======
-              } finally {
-                if (removeTask) {
-                  taskQueue.remove();
-                  queueSizes.get(taskQueue).decrementAndGet();
-                  queuePointsCount.addAndGet(-taskSize);
-                }
->>>>>>> 62c4a2be
               }
             } finally {
               if (removeTask) {
                 taskQueue.remove();
+                queueSizes.get(taskQueue).decrementAndGet();
                 queuePointsCount.addAndGet(-taskSize);
               }
             }
@@ -571,7 +498,7 @@
 
   public long getQueuedTasksCount() {
     long toReturn = 0;
-    for (LockingResubmissionTaskQueue taskQueue : taskQueues) {
+    for (ResubmissionTaskQueue taskQueue : taskQueues) {
       toReturn += taskQueue.size();
     }
     return toReturn;
@@ -585,31 +512,16 @@
     return toReturn;
   }
 
-<<<<<<< HEAD
-  private LockingResubmissionTaskQueue getSmallestQueue() {
-    int size = Integer.MAX_VALUE;
-    LockingResubmissionTaskQueue toReturn = null;
-    for (LockingResubmissionTaskQueue queue : taskQueues) {
-      if (queue.size() == 0) {
-        return queue;
-      } else if (queue.size() < size) {
-        toReturn = queue;
-        size = queue.size();
-      }
-    }
-    return toReturn;
-=======
   private ResubmissionTaskQueue getSmallestQueue() {
     Optional<ResubmissionTaskQueue> smallestQueue = taskQueues.stream()
         .min(Comparator.comparingInt(q -> queueSizes.get(q).intValue()));
     return smallestQueue.orElse(null);
->>>>>>> 62c4a2be
-  }
-
-  private LockingResubmissionTaskQueue getSmallestSourceTagQueue() {
+  }
+
+  private ResubmissionTaskQueue getSmallestSourceTagQueue() {
     int size = Integer.MAX_VALUE;
-    LockingResubmissionTaskQueue toReturn = null;
-    for (LockingResubmissionTaskQueue queue : sourceTagTaskQueues) {
+    ResubmissionTaskQueue toReturn = null;
+    for (ResubmissionTaskQueue queue : sourceTagTaskQueues) {
       if (queue.size() == 0) return queue;
       else if (queue.size() < size){
         toReturn = queue;
@@ -749,7 +661,7 @@
   }
 
   private void addSourceTagTaskToSmallestQueue(ResubmissionTask taskToRetry) {
-    LockingResubmissionTaskQueue queue = getSmallestSourceTagQueue();
+    ResubmissionTaskQueue queue = getSmallestSourceTagQueue();
     if (queue != null) {
       try {
         queue.add(taskToRetry);
@@ -763,7 +675,7 @@
   }
 
   private void addTaskToSmallestQueue(ResubmissionTask taskToRetry) {
-    LockingResubmissionTaskQueue queue = getSmallestQueue();
+    ResubmissionTaskQueue queue = getSmallestQueue();
     if (queue != null) {
       try {
         queue.add(taskToRetry);
