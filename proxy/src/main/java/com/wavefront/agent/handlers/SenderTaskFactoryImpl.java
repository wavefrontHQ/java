--- conflicted
+++ resolved
@@ -49,19 +49,12 @@
   private final AtomicInteger pointsPerBatch;
   private final AtomicInteger memoryBufferLimit;
 
-<<<<<<< HEAD
-  // TODO: sync with backend
-  private static final RecyclableRateLimiter SOURCE_TAG_RATE_LIMITER =
-      RecyclableRateLimiterImpl.create(5, 10);
-  private static final RecyclableRateLimiter EVENT_RATE_LIMITER =
-=======
   // TODO: Implement using source tag rate limit from the backend
   public static final RecyclableRateLimiter SOURCE_TAG_RATE_LIMITER =
->>>>>>> 6f86949f
       RecyclableRateLimiterImpl.create(5, 10);
   // TODO: Implement using event rate limit from the backend
   public static final RecyclableRateLimiter EVENT_RATE_LIMITER =
-      RecyclableRateLimiterImpl.create(0.2, 10);
+      RecyclableRateLimiterImpl.create(5, 10);
 
   /**
    * Create new instance.
@@ -128,14 +121,9 @@
               taskSizeEstimator, taskQueueFactory.getTaskQueue(handlerKey, threadNo));
           break;
         case SOURCE_TAG:
-<<<<<<< HEAD
-          senderTask = new ReportSourceTagSenderTask(proxyAPI, handlerKey.getHandle(),
-              threadNo, pushFlushInterval, SOURCE_TAG_RATE_LIMITER, pointsPerBatch, memoryBufferLimit);
-=======
           senderTask = new ReportSourceTagSenderTask(apiContainer.getSourceTagAPI(),
               handlerKey.getHandle(), threadNo, pushFlushInterval, SOURCE_TAG_RATE_LIMITER,
               pointsPerBatch, memoryBufferLimit, taskQueueFactory.getTaskQueue(handlerKey, threadNo));
->>>>>>> 6f86949f
           break;
         case TRACE:
           senderTask = new LineDelimitedSenderTask(ReportableEntityType.TRACE,
@@ -153,12 +141,8 @@
         case EVENT:
           senderTask = new EventSenderTask(apiContainer.getEventAPI(), proxyId,
               handlerKey.getHandle(), threadNo, pushFlushInterval, EVENT_RATE_LIMITER,
-              pointsPerBatch, memoryBufferLimit, taskQueueFactory.getTaskQueue(handlerKey,
-              threadNo));
-          break;
-        case EVENT:
-          senderTask = new EventSenderTask(proxyAPI, proxyId, handlerKey.getHandle(), threadNo,
-              pushFlushInterval, EVENT_RATE_LIMITER, new AtomicInteger(25), memoryBufferLimit);
+              new AtomicInteger(25), new AtomicInteger(50),
+              taskQueueFactory.getTaskQueue(handlerKey, threadNo));
           break;
         default:
           throw new IllegalArgumentException("Unexpected entity type " +
